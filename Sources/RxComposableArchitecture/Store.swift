import Foundation
import RxRelay
import RxSwift

public final class Store<State, Action> {
    public private(set) var state: State {
        get { relay.value }
        set { relay.accept(newValue) }
    }

    private var isSending = false
    private var synchronousActionsToSend: [Action] = []
    private var bufferedActions: [Action] = []

    #if swift(>=5.7)
        private let reducer: any ReducerProtocol<State, Action>
    #else
        private let reducer: (inout State, Action) -> Effect<Action>
        fileprivate var scope: AnyStoreScope?
    #endif
    
    internal let disposeBag = DisposeBag()
    internal var effectDisposables = CompositeDisposable()
    internal let relay: BehaviorRelay<State>
    
    fileprivate let useNewScope: Bool
    fileprivate let cancelsEffectsOnDeinit: Bool
    
    #if DEBUG
    private let mainThreadChecksEnabled: Bool
    #endif

    public var observable: Observable<State> {
        return relay.asObservable()
    }
    
    public init<R: ReducerProtocol>(
        initialState: R.State,
        reducer: R,
        useNewScope: Bool = StoreConfig.default.useNewScope(),
        mainThreadChecksEnabled: Bool = StoreConfig.default.mainThreadChecksEnabled(),
        cancelsEffectsOnDeinit: Bool = StoreConfig.default.cancelsEffectsOnDeinit()
    ) where R.State == State, R.Action == Action {
        self.relay = BehaviorRelay(value: initialState)
        self.cancelsEffectsOnDeinit = cancelsEffectsOnDeinit
        self.useNewScope = useNewScope
        #if swift(>=5.7)
            self.reducer = reducer
        #else
            self.reducer = reducer.reduce
        #endif
        #if DEBUG
            self.mainThreadChecksEnabled = mainThreadChecksEnabled
        #endif
        self.threadCheck(status: .`init`)
        self.state = initialState
        
        if cancelsEffectsOnDeinit {
            effectDisposables.disposed(by: disposeBag)
        }
    }
    
    /// Scopes the store to one that exposes child state and actions.
    ///
    /// This can be useful for deriving new stores to hand to child views in an application. For
    /// example:
    ///
    /// ```swift
    /// // Application state made from child states.
    /// struct State { var login: LoginState, ... }
    /// enum Action { case login(LoginAction), ... }
    ///
    /// // A store that runs the entire application.
    /// let store = Store(
    ///   initialState: AppReducer.State(),
    ///   reducer: AppReducer()
    /// )
    ///
    /// // Construct a login view by scoping the store to one that works with only login domain.
    /// LoginView(
    ///   store: store.scope(
    ///     state: \.login,
    ///     action: AppReducer.Action.login
    ///   )
    /// )
    /// ```
    ///
    /// Scoping in this fashion allows you to better modularize your application. In this case,
    /// `LoginView` could be extracted to a module that has no access to `App.State` or `App.Action`.
    ///
    /// Scoping also gives a view the opportunity to focus on just the state and actions it cares
    /// about, even if its feature domain is larger.
    ///
    /// For example, the above login domain could model a two screen login flow: a login form followed
    /// by a two-factor authentication screen. The second screen's domain might be nested in the
    /// first:
    ///
    /// ```swift
    /// struct LoginState: Equatable {
    ///   var email = ""
    ///   var password = ""
    ///   var twoFactorAuth: TwoFactorAuthState?
    /// }
    ///
    /// enum LoginAction: Equatable {
    ///   case emailChanged(String)
    ///   case loginButtonTapped
    ///   case loginResponse(Result<TwoFactorAuthState, LoginError>)
    ///   case passwordChanged(String)
    ///   case twoFactorAuth(TwoFactorAuthAction)
    /// }
    /// ```
    ///
    /// The login view holds onto a store of this domain:
    ///
    /// ```swift
    /// struct LoginView: View {
    ///   let store: Store<LoginState, LoginAction>
    ///
    ///   var body: some View { ... }
    /// }
    /// ```
    ///
    /// If its body were to use a view store of the same domain, this would introduce a number of
    /// problems:
    ///
    /// * The login view would be able to read from `twoFactorAuth` state. This state is only intended
    ///   to be read from the two-factor auth screen.
    ///
    /// * Even worse, changes to `twoFactorAuth` state would now cause SwiftUI to recompute
    ///   `LoginView`'s body unnecessarily.
    ///
    /// * The login view would be able to send `twoFactorAuth` actions. These actions are only
    ///   intended to be sent from the two-factor auth screen (and reducer).
    ///
    /// * The login view would be able to send non user-facing login actions, like `loginResponse`.
    ///   These actions are only intended to be used in the login reducer to feed the results of
    ///   effects back into the store.
    ///
    /// To avoid these issues, one can introduce a view-specific domain that slices off the subset of
    /// state and actions that a view cares about:
    ///
    /// ```swift
    /// extension LoginView {
    ///   struct State: Equatable {
    ///     var email: String
    ///     var password: String
    ///   }
    ///
    ///   enum Action: Equatable {
    ///     case emailChanged(String)
    ///     case loginButtonTapped
    ///     case passwordChanged(String)
    ///   }
    /// }
    /// ```
    ///
    /// One can also introduce a couple helpers that transform feature state into view state and
    /// transform view actions into feature actions.
    ///
    /// ```swift
    /// extension LoginState {
    ///   var view: LoginView.State {
    ///     .init(email: self.email, password: self.password)
    ///   }
    /// }
    ///
    /// extension LoginView.Action {
    ///   var feature: LoginAction {
    ///     switch self {
    ///     case let .emailChanged(email)
    ///       return .emailChanged(email)
    ///     case .loginButtonTapped:
    ///       return .loginButtonTapped
    ///     case let .passwordChanged(password)
    ///       return .passwordChanged(password)
    ///     }
    ///   }
    /// }
    /// ```
    ///
    /// With these helpers defined, `LoginView` can now scope its store's feature domain into its view
    /// domain:
    ///
    /// ```swift
    ///  var body: some View {
    ///    WithViewStore(
    ///      self.store, observe: \.view, send: \.feature
    ///    ) { viewStore in
    ///      ...
    ///    }
    ///  }
    /// ```
    ///
    /// This view store is now incapable of reading any state but view state (and will not recompute
    /// when non-view state changes), and is incapable of sending any actions but view actions.
    ///
    /// - Parameters:
    ///   - toChildState: A function that transforms `State` into `ChildState`.
    ///   - fromChildAction: A function that transforms `ChildAction` into `Action`.
    /// - Returns: A new store with its domain (state and action) transformed.
    public func scope<ChildState, ChildAction>(
        state toChildState: @escaping (State) -> ChildState,
        action fromChildAction: @escaping (ChildAction) -> Action
    ) -> Store<ChildState, ChildAction> {
        self.threadCheck(status: .scope)
        guard self.useNewScope else {
            return oldScope(state: toChildState, action: fromChildAction)
        }
        
        #if swift(>=5.7)
            return self.reducer.rescope(self, state: toChildState, action: fromChildAction)
        #else
            return (self.scope ?? StoreScope(root: self))
                .rescope(self, state: toChildState, action: fromChildAction)
        #endif
    }
    
    /// Scopes the store to one that exposes child state.
    ///
    /// A version of ``scope(state:action:)`` that leaves the action type unchanged.
    ///
    /// - Parameter toChildState: A function that transforms `State` into `ChildState`.
    /// - Returns: A new store with its domain (state and action) transformed.
    public func scope<ChildState>(
        state toChildState: @escaping (State) -> ChildState
    ) -> Store<ChildState, Action> {
        self.scope(state: toChildState, action: { $0 })
    }
    
    @inline(__always)
    private func oldScope<ChildState, ChildAction>(
        state toChildState: @escaping (State) -> ChildState,
        action fromChildAction: @escaping (ChildAction) -> Action
    ) -> Store<ChildState, ChildAction> {
        let localStore = Store<ChildState, ChildAction>(
            initialState: toChildState(state),
            reducer: Reducer { localState, localAction, _ in
                self.send(fromChildAction(localAction))
                localState = toChildState(self.state)
                return .none
            },
            environment: (),
            useNewScope: useNewScope
        )
        
        relay
            .subscribe(onNext: { [weak localStore] newValue in
                localStore?.state = toChildState(newValue)
            })
            .disposed(by: localStore.disposeBag)
        
        return localStore
    }
    
    @discardableResult
    public func send(_ action: Action, originatingFrom originatingAction: Action? = nil) -> Task<Void, Never>? {
        self._send(action, originatingFrom: action)
    }
    
    func _send(
        _ action: Action,
        originatingFrom originatingAction: Action? = nil
    ) -> Task<Void, Never>? {
        guard useNewScope else {
            oldSend(action, originatingFrom: originatingAction)
            return nil
        }
        self.threadCheck(status: .send(action, originatingAction: originatingAction))
        
        self.bufferedActions.append(action)
        guard !self.isSending else { return nil }
        
        self.isSending = true
        var currentState = self.state
        let tasks = TaskBox<[Task<Void, Never>]>(wrappedValue: [])
        defer {
            withExtendedLifetime(self.bufferedActions) {
                self.bufferedActions.removeAll()
            }
            self.state = currentState
            self.isSending = false
            if !self.bufferedActions.isEmpty {
                if let task = self.send(
                    self.bufferedActions.removeLast(), originatingFrom: originatingAction
                ) {
                    tasks.wrappedValue.append(task)
                }
            }
        }
        
        var index = self.bufferedActions.startIndex
        while index < self.bufferedActions.endIndex {
            defer { index += 1 }
            let action = self.bufferedActions[index]
            #if swift(>=5.7)
                let effect = self.reducer.reduce(into: &currentState, action: action)
            #else
                let effect = self.reducer(&currentState, action)
            #endif
            
            switch effect.operation {
            case .none:
                break
            case let .observable(observable):
                var didComplete = false
                let boxedTask = TaskBox<Task<Void, Never>?>(wrappedValue: nil)
                var disposeKey: CompositeDisposable.DisposeKey?
                let effectDisposable = observable
                    .do(onDispose: { [weak self] in
                        self?.threadCheck(status: .effectCompletion(action))
                        if let disposeKey = disposeKey {
                            self?.effectDisposables.remove(for: disposeKey)
                        }
                    })
                    .subscribe(
                        onNext: { [weak self] effectAction in
                            if let task = self?.send(effectAction, originatingFrom: action) {
                                tasks.wrappedValue.append(task)
                            }
                        },
                        onError: {
                            assertionFailure("Error during effect handling: \($0.localizedDescription)")
                        },
                        onCompleted: { [weak self] in
                            self?.threadCheck(status: .effectCompletion(action))
                            boxedTask.wrappedValue?.cancel()
                            didComplete = true
                            if let disposeKey = disposeKey {
                                self?.effectDisposables.remove(for: disposeKey)
                            }
                        }
                    )
                
                if !didComplete {
                    let task = Task<Void, Never> { @MainActor in
                        for await _ in AsyncStream<Void>.never {}
                        effectDisposable.dispose()
                    }
                    boxedTask.wrappedValue = task
                    tasks.wrappedValue.append(task)
                    disposeKey = effectDisposables.insert(effectDisposable)
                }
            
            case let .run(priority, operation):
                tasks.wrappedValue.append(
                    Task(priority: priority) {
                        await operation(
                            Send {
                                if let task = self.send($0, originatingFrom: action) {
                                    tasks.wrappedValue.append(task)
                                }
                            }
                        )
                    }
                )
            }
        }
        
        guard !tasks.wrappedValue.isEmpty else { return nil }
        return Task {
            await withTaskCancellationHandler {
                var index = tasks.wrappedValue.startIndex
                while index < tasks.wrappedValue.endIndex {
                    defer { index += 1 }
                    await tasks.wrappedValue[index].value
                }
            } onCancel: {
                var index = tasks.wrappedValue.startIndex
                while index < tasks.wrappedValue.endIndex {
                    defer { index += 1 }
                    tasks.wrappedValue[index].cancel()
                }
            }
        }
    }
    
    /// Returns a "stateless" store by erasing state to `Void`.
    public var stateless: Store<Void, Action> {
        self.scope(state: { _ in () })
    }
    
    /// Returns an "actionless" store by erasing action to `Never`.
    public var actionless: Store<State, Never> {
        func absurd<A>(_ never: Never) -> A {}
        return self.scope(state: { $0 }, action: absurd)
    }

    private enum ThreadCheckStatus {
        case effectCompletion(Action)
        case `init`
        case scope
        case send(Action, originatingAction: Action?)
    }

    @inline(__always)
    private func threadCheck(status: ThreadCheckStatus) {
      #if DEBUG
        guard self.mainThreadChecksEnabled && !Thread.isMainThread
        else { return }
        
        switch status {
        case let .effectCompletion(action):
            runtimeWarn(
                """
                An effect completed on a non-main thread. …
                
                  Effect returned from:
                    "\(debugCaseOutput(action))"
                
                Make sure to use ".receive(on:)" on any effects that execute on background threads to \
                receive their output on the main thread, or create your store via "Store.unchecked" to \
                opt out of the main thread checker.
                
                The "Store" class is not thread-safe, and so all interactions with an instance of \
                "Store" (including all of its scopes and derived view stores) must be done on the same \
                thread.
                """
            )
            
        case .`init`:
            runtimeWarn(
                """
                A store initialized on a non-main thread. …
                
                If a store is intended to be used on a background thread, create it via \
                "Store.unchecked" to opt out of the main thread checker.
                
                The "Store" class is not thread-safe, and so all interactions with an instance of \
                "Store" (including all of its scopes and derived view stores) must be done on the same \
                thread.
                """
            )
            
        case .scope:
            runtimeWarn(
                """
                "Store.scope" was called on a non-main thread. …
                
                Make sure to use "Store.scope" on the main thread, or create your store via \
                "Store.unchecked" to opt out of the main thread checker.
                
                The "Store" class is not thread-safe, and so all interactions with an instance of \
                "Store" (including all of its scopes and derived view stores) must be done on the same \
                thread.
                """
            )
            
        case let .send(action, originatingAction: nil):
            runtimeWarn(
                """
                "Store.send" was called on a non-main thread with: "\(debugCaseOutput(action))"
                
                Make sure that "store.send" is always called on the main thread, or create your \
                store via "Store.unchecked" to opt out of the main thread checker.
                
                The "Store" class is not thread-safe, and so all interactions with an instance of \
                "Store" (including all of its scopes and derived view stores) must be done on the same \
                thread.
                """
            )
            
        case let .send(action, originatingAction: .some(originatingAction)):
            runtimeWarn(
                """
                An effect published an action on a non-main thread. …
                
                  Effect published:
                    %@
                    "\(debugCaseOutput(action))"

                  Effect returned from:
                    "\(debugCaseOutput(originatingAction))"
                
                Make sure to use ".receive(on:)" on any effects that execute on background threads to \
                receive their output on the main thread, or create this store via "Store.unchecked" to \
                disable the main thread checker.
                
                The "Store" class is not thread-safe, and so all interactions with an instance of \
                "Store" (including all of its scopes and derived view stores) must be done on the same \
                thread.
                """
            )
        }
      #endif
    }

    public func subscribe<LocalState>(
        _ toLocalState: @escaping (State) -> LocalState,
        removeDuplicates isDuplicate: @escaping (LocalState, LocalState) -> Bool
    ) -> Effect<LocalState> {
        return relay.map(toLocalState).distinctUntilChanged(isDuplicate).eraseToEffect()
    }

    public func subscribe<LocalState: Equatable>(
        _ toLocalState: @escaping (State) -> LocalState
    ) -> Effect<LocalState> {
        return relay.map(toLocalState).distinctUntilChanged().eraseToEffect()
    }
    
    @inline(__always)
    private func oldSend(_ action: Action, originatingFrom originatingAction: Action? = nil) {
        self.threadCheck(status: .send(action, originatingAction: originatingAction))
        if !isSending {
            synchronousActionsToSend.append(action)
        } else {
            bufferedActions.append(action)
            return
        }

        while !synchronousActionsToSend.isEmpty || !bufferedActions.isEmpty {
            let action = !synchronousActionsToSend.isEmpty
                ? synchronousActionsToSend.removeFirst()
                : bufferedActions.removeFirst()

            isSending = true
            #if swift(>=5.7)
                let effect = self.reducer.reduce(into: &state, action: action)
            #else
                let effect = self.reducer(&state, action)
            #endif
            isSending = false

            var didComplete = false
            var isProcessingEffects = true
            var disposeKey: CompositeDisposable.DisposeKey?
            
            switch effect.operation {
            case .none, .run: break
            case let .observable(observable):
                let effectDisposable = observable.subscribe(
                    onNext: { [weak self] effectAction in
                        if isProcessingEffects {
                            self?.synchronousActionsToSend.append(effectAction)
                        } else {
                            self?.send(effectAction, originatingFrom: action)
                        }
                    },
                    onError: { err in
                        assertionFailure("Error during effect handling: \(err.localizedDescription)")
                    },
                    onCompleted: { [weak self] in
                        didComplete = true
                        if let disposeKey = disposeKey {
                            self?.effectDisposables.remove(for: disposeKey)
                        }
                    }
                )
                isProcessingEffects = false

                if !didComplete {
                    disposeKey = effectDisposables.insert(effectDisposable)
                }
            }
        }
    }
}

extension Store {
    public func subscribeNeverEqual<LocalState: Equatable>(
        _ toLocalState: @escaping (State) -> NeverEqual<LocalState>
    ) -> Effect<LocalState> {
        relay.map(toLocalState).distinctUntilChanged()
            .map(\.wrappedValue)
            .eraseToEffect()
    }
    
    fileprivate var isMainThreadChecksEnabled: Bool {
        #if DEBUG
        return mainThreadChecksEnabled
        #else
        return false
        #endif
    }
}

extension Store where State: Equatable {
    public func subscribe() -> Effect<State> {
        return relay.distinctUntilChanged().eraseToEffect()
    }
}

/// A convenience type alias for referring to a store of a given reducer's domain.
///
/// Instead of specifying two generics:
///
/// ```swift
/// let store: Store<Feature.State, Feature.Action>
/// ```
///
/// You can specify a single generic:
///
/// ```swift
/// let store: StoreOf<Feature>
/// ```
public typealias StoreOf<R: ReducerProtocol> = Store<R.State, R.Action>


// MARK: - Old Store function pre reducer protocol
#if swift(<5.7)
extension Store where State: Collection, State.Element: HashDiffable, State: Equatable, State.Element: Equatable {
    /**
     A version of scope that scope an collection of sub store.

     This is kinda a version of `ForEachStoreNode`, not composing `WithViewStore` but creates the sub store.

     ## Example
     ```
     struct AppState { var todos: [Todo] }
     struct AppAction { case todo(index: Int, action: TodoAction }

     store.subscribe(\.todos)
        .drive(onNext: { todos in
            self.todoNodes = zip(todos.indices, todos).map { (offset, _) in
                TodoNode(with: store.scope(
                    identifier: identifier,
                    action: Action.todo(index:action:)
                )
            }
        })
        .disposed(by: disposeBag)
     ```

     But with example above, you created the entire node again and again and it's not the efficient way.
     You can do some diffing and only creating spesific index, and rest is handle by diffing.

     - Parameters:
        - identifier: the identifier from `IdentifierType` make sure index is in bounds of the collection
        - action: A function to transform `LocalAction` to `Action`. `LocalAction` should have `(CollectionIndex, LocalAction)` signature.

     - Returns: A new store with its domain (state and domain) transformed based on the index you set
     */
    public func scope<LocalAction>(
        at identifier: State.Element.IdentifierType,
        action fromLocalAction: @escaping (LocalAction) -> Action
    ) -> Store<State.Element, LocalAction>? {
        self.threadCheck(status: .scope)
        let toLocalState: (State.Element.IdentifierType, State) -> State.Element? = { identifier, state in
            /**
             if current state is IdentifiedArray, use pre exist subscript by identifier, to improve performance
             */
            if let identifiedArray = state as? IdentifiedArrayOf<State.Element> {
                return identifiedArray[id: identifier]
            } else {
                return state.first(where: { $0.id == identifier })
            }
        }
        if useNewScope {
            var isSending = false
            // skip if element on parent state wasn't found
            guard let element = toLocalState(identifier, state) else { return nil }
            let localStore = Store<State.Element, LocalAction>(
                initialState: element,
                reducer: Reducer { localState, localAction, _ in
                    isSending = true
                    defer { isSending = false }
                    self.send(fromLocalAction(localAction))
                    guard let finalState = toLocalState(identifier, self.state) else {
                        return .none
                    }
                    localState = finalState
                    return .none
                },
                environment: (),
                useNewScope: useNewScope
            )
            
            relay
                .skip(1)
                .subscribe(onNext: { [weak localStore] newValue in
                    guard !isSending else { return }
                    guard let element = toLocalState(identifier, newValue) else { return }
                    localStore?.state = element
                })
                .disposed(by: localStore.disposeBag)
            
            return localStore
        } else {
            // skip if element on parent state wasn't found
            guard let element = toLocalState(identifier, state) else { return nil }

            let localStore = Store<State.Element, LocalAction>(
                initialState: element,
                reducer: Reducer { localState, localAction, _ in
                    self.send(fromLocalAction(localAction))
                    guard let finalState = toLocalState(identifier, self.state) else {
                        return .none
                    }

                    localState = finalState
                    return .none
                },
                environment: (),
                useNewScope: useNewScope
            )

            // reflect changes on store parent to local store
            relay
                .distinctUntilChanged()
                .flatMapLatest { newValue -> Observable<State.Element> in
                    guard let newElement = toLocalState(identifier, newValue) else {
                        return .empty()
                    }

                    return .just(newElement)
                }
                .subscribe(onNext: { [weak localStore] newValue in
                    localStore?.state = newValue
                })
                .disposed(by: localStore.disposeBag)

            return localStore
        }
    }
}

private protocol AnyStoreScope {
    func rescope<ScopedState, ScopedAction, RescopedState, RescopedAction>(
        _ store: Store<ScopedState, ScopedAction>,
        state toRescopedState: @escaping (ScopedState) -> RescopedState,
        action fromRescopedAction: @escaping (RescopedAction) -> ScopedAction
    ) -> Store<RescopedState, RescopedAction>
}

private struct StoreScope<RootState, RootAction>: AnyStoreScope {
    let root: Store<RootState, RootAction>
    let fromScopedAction: Any
    
    init(root: Store<RootState, RootAction>) {
        self.init(root: root, fromScopedAction: { $0 })
    }
    
    private init<ScopedAction>(
        root: Store<RootState, RootAction>,
        fromScopedAction: @escaping (ScopedAction) -> RootAction
    ) {
        self.root = root
        self.fromScopedAction = fromScopedAction
    }
    
    func rescope<ScopedState, ScopedAction, RescopedState, RescopedAction>(
        _ scopedStore: Store<ScopedState, ScopedAction>,
        state toRescopedState: @escaping (ScopedState) -> RescopedState,
        action fromRescopedAction: @escaping (RescopedAction) -> ScopedAction
    ) -> Store<RescopedState, RescopedAction> {
        let fromScopedAction = self.fromScopedAction as! (ScopedAction) -> RootAction
        
        var isSending = false
        let rescopedStore = Store<RescopedState, RescopedAction>(
            initialState: toRescopedState(scopedStore.state),
            reducer: Reducer { rescopedState, rescopedAction, _ in
                isSending = true
                defer { isSending = false }
                self.root.send(fromScopedAction(fromRescopedAction(rescopedAction)))
                rescopedState = toRescopedState(scopedStore.state)
                return .none
            },
            environment: (),
            useNewScope: root.useNewScope
        )
        
        scopedStore.relay
            .skip(1)
            .subscribe(onNext: { [weak rescopedStore] newValue in
                guard !isSending else { return }
                rescopedStore?.relay.accept(toRescopedState(newValue))
            })
            .disposed(by: rescopedStore.disposeBag)
        
        rescopedStore.scope = StoreScope<RootState, RootAction>(
            root: self.root,
            fromScopedAction: { fromScopedAction(fromRescopedAction($0)) }
        )
        return rescopedStore
    }
}
#endif

// MARK: - Reducer protocol Swift >=5.7
#if swift(>=5.7)
extension ReducerProtocol {
    fileprivate func rescope<ChildState, ChildAction>(
        _ store: Store<State, Action>,
        state toChildState: @escaping (State) -> ChildState,
        action fromChildAction: @escaping (ChildAction) -> Action
    ) -> Store<ChildState, ChildAction> {
        (self as? any AnyScopedReducer ?? ScopedReducer(rootStore: store))
            .rescope(store, state: toChildState, action: fromChildAction)
    }
}

private final class ScopedReducer<RootState, RootAction, ScopedState, ScopedAction>: ReducerProtocol {
    let rootStore: Store<RootState, RootAction>
    let toScopedState: (RootState) -> ScopedState
    private let parentStores: [Any]
    let fromScopedAction: (ScopedAction) -> RootAction
    private(set) var isSending = false
    
    @inlinable
    init(rootStore: Store<RootState, RootAction>)
    where RootState == ScopedState, RootAction == ScopedAction {
        self.rootStore = rootStore
        self.toScopedState = { $0 }
        self.parentStores = []
        self.fromScopedAction = { $0 }
    }
    
    @inlinable
    init(
        rootStore: Store<RootState, RootAction>,
        state toScopedState: @escaping (RootState) -> ScopedState,
        action fromScopedAction: @escaping (ScopedAction) -> RootAction,
        parentStores: [Any]
    ) {
        self.rootStore = rootStore
        self.toScopedState = toScopedState
        self.fromScopedAction = fromScopedAction
        self.parentStores = parentStores
    }
    
    @inlinable
    func reduce(
        into state: inout ScopedState, action: ScopedAction
    ) -> Effect<ScopedAction> {
        self.isSending = true
        defer {
            state = self.toScopedState(self.rootStore.state)
            self.isSending = false
        }
        if let task = self.rootStore.send(self.fromScopedAction(action)) {
            return .fireAndForget { await task.cancellableValue }
        } else {
            return .none
        }
    }
}

protocol AnyScopedReducer {
    func rescope<ScopedState, ScopedAction, RescopedState, RescopedAction>(
        _ store: Store<ScopedState, ScopedAction>,
        state toRescopedState: @escaping (ScopedState) -> RescopedState,
        action fromRescopedAction: @escaping (RescopedAction) -> ScopedAction
    ) -> Store<RescopedState, RescopedAction>
}

extension ScopedReducer: AnyScopedReducer {
    @inlinable
    func rescope<ScopedState, ScopedAction, RescopedState, RescopedAction>(
        _ store: Store<ScopedState, ScopedAction>,
        state toRescopedState: @escaping (ScopedState) -> RescopedState,
        action fromRescopedAction: @escaping (RescopedAction) -> ScopedAction
    ) -> Store<RescopedState, RescopedAction> {
        let fromScopedAction = self.fromScopedAction as! (ScopedAction) -> RootAction
        let reducer = ScopedReducer<RootState, RootAction, RescopedState, RescopedAction>(
            rootStore: self.rootStore,
            state: { _ in toRescopedState(store.state) },
            action: { fromScopedAction(fromRescopedAction($0)) },
            parentStores: self.parentStores + [store]
        )
        let childStore = Store<RescopedState, RescopedAction>(
            initialState: toRescopedState(store.state),
            reducer: reducer,
            useNewScope: self.rootStore.useNewScope
        )
        store.relay
            .skip(1)
            .subscribe(onNext: { [weak childStore] newValue in
                guard !reducer.isSending else { return }
                childStore?.relay.accept(toRescopedState(newValue))
            })
            .disposed(by: store.disposeBag)
        return childStore
    }
}

<<<<<<< HEAD
extension Store where State: Collection, State.Element: HashDiffable, State: Equatable, State.Element: Equatable {
    /**
     A version of scope that scope an collection of sub store.

     This is kinda a version of `ForEachStoreNode`, not composing `WithViewStore` but creates the sub store.

     ## Example
     ```
     struct AppState { var todos: [Todo] }
     struct AppAction { case todo(index: Int, action: TodoAction }

     store.subscribe(\.todos)
        .drive(onNext: { todos in
            self.todoNodes = zip(todos.indices, todos).map { (offset, _) in
                TodoNode(with: store.scope(
                    identifier: identifier,
                    action: Action.todo(index:action:)
                )
            }
        })
        .disposed(by: disposeBag)
     ```

     But with example above, you created the entire node again and again and it's not the efficient way.
     You can do some diffing and only creating spesific index, and rest is handle by diffing.

     - Parameters:
        - identifier: the identifier from `IdentifierType` make sure index is in bounds of the collection
        - action: A function to transform `LocalAction` to `Action`. `LocalAction` should have `(CollectionIndex, LocalAction)` signature.

     - Returns: A new store with its domain (state and domain) transformed based on the index you set
     */
    public func scope<LocalAction>(
        at identifier: State.Element.IdentifierType,
        action fromLocalAction: @escaping (LocalAction) -> Action
    ) -> Store<State.Element, LocalAction>? {
        self.threadCheck(status: .scope)
        let toLocalState: (State.Element.IdentifierType, State) -> State.Element? = { identifier, state in
            /**
             if current state is IdentifiedArray, use pre exist subscript by identifier, to improve performance
             */
            if let identifiedArray = state as? IdentifiedArrayOf<State.Element> {
                return identifiedArray[id: identifier]
            } else {
                return state.first(where: { $0.id == identifier })
            }
        }
        
        var isSending = false
        // skip if element on parent state wasn't found
        guard let element = toLocalState(identifier, state) else { return nil }
        
        let localStore = Store<State.Element, LocalAction>.init(
            initialState: element,
            reducer: Reduce(internal: { localState, localAction in
                isSending = true
                defer { isSending = false }
                if let task = self.send(fromLocalAction(localAction)) {
                    return .fireAndForget {
                        await task.cancellableValue
                    }
                } else {
                    guard let finalState = toLocalState(identifier, self.state) else {
                        return .none
                    }
                    localState = finalState
                    return .none
                }
            }),
            useNewScope: useNewScope
        )
        
        relay
            .skip(1)
            .subscribe(onNext: { [weak localStore] newValue in
                guard !isSending else { return }
                guard let element = toLocalState(identifier, newValue) else { return }
                localStore?.state = element
            })
            .disposed(by: localStore.disposeBag)
        
        return localStore
    }
}
#endif
=======
extension StoreConfig {
    public static var `default`: StoreConfig = .init(
        useNewScope: { true },
        mainThreadChecksEnabled: { true },
        cancelsEffectsOnDeinit: { true }
    )
}
>>>>>>> 4f72a799
<|MERGE_RESOLUTION|>--- conflicted
+++ resolved
@@ -595,6 +595,28 @@
 /// ```
 public typealias StoreOf<R: ReducerProtocol> = Store<R.State, R.Action>
 
+public struct StoreConfig {
+    public var useNewScope: () -> Bool
+    public var mainThreadChecksEnabled: () -> Bool
+    public var cancelsEffectsOnDeinit: () -> Bool
+    
+    public init(
+        useNewScope: @escaping () -> Bool,
+        mainThreadChecksEnabled: @escaping () -> Bool,
+        cancelsEffectsOnDeinit: @escaping () -> Bool
+    ) {
+        self.useNewScope = useNewScope
+        self.mainThreadChecksEnabled = mainThreadChecksEnabled
+        self.cancelsEffectsOnDeinit = cancelsEffectsOnDeinit
+    }
+}
+extension StoreConfig {
+    public static var `default`: StoreConfig = .init(
+        useNewScope: { true },
+        mainThreadChecksEnabled: { true },
+        cancelsEffectsOnDeinit: { true }
+    )
+}
 
 // MARK: - Old Store function pre reducer protocol
 #if swift(<5.7)
@@ -873,7 +895,6 @@
     }
 }
 
-<<<<<<< HEAD
 extension Store where State: Collection, State.Element: HashDiffable, State: Equatable, State.Element: Equatable {
     /**
      A version of scope that scope an collection of sub store.
@@ -958,13 +979,4 @@
         return localStore
     }
 }
-#endif
-=======
-extension StoreConfig {
-    public static var `default`: StoreConfig = .init(
-        useNewScope: { true },
-        mainThreadChecksEnabled: { true },
-        cancelsEffectsOnDeinit: { true }
-    )
-}
->>>>>>> 4f72a799
+#endif