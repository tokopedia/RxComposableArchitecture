#if DEBUG
import Foundation
import RxSwift

/// A testable runtime for a reducer.
///
/// This object aids in writing expressive and exhaustive tests for features built in the
/// Composable Architecture. It allows you to send a sequence of actions to the store, and each
/// step of the way you must assert exactly how state changed, and how effect emissions were fed
/// back into the system.
///
/// There are multiple ways the test store forces you to exhaustively assert on how your feature
/// behaves:
///
///   * After each action is sent you must describe precisely how the state changed from before
///     the action was sent to after it was sent.
///
///     If even the smallest piece of data differs the test will fail. This guarantees that you
///     are proving you know precisely how the state of the system changes.
///
///   * Sending an action can sometimes cause an effect to be executed, and if that effect emits
///     an action that is fed back into the system, you **must** explicitly assert that you expect
///     to receive that action from the effect, _and_ you must assert how state changed as a
///     result.
///
///     If you try to send another action before you have handled all effect emissions the
///     assertion will fail. This guarantees that you do not accidentally forget about an effect
///     emission, and that the sequence of steps you are describing will mimic how the application
///     behaves in reality.
///
///   * All effects must complete by the time the assertion has finished running the steps you
///     specify.
///
///     If at the end of the assertion there is still an in-flight effect running, the assertion
///     will fail. This helps exhaustively prove that you know what effects are in flight and
///     forces you to prove that effects will not cause any future changes to your state.
///
/// For example, given a simple counter reducer:
///
///     struct CounterState {
///       var count = 0
///     }
///
///     enum CounterAction: Equatable {
///       case decrementButtonTapped
///       case incrementButtonTapped
///     }
///
///     let counterReducer = Reducer<CounterState, CounterAction, Void> { state, action, _ in
///       switch action {
///       case .decrementButtonTapped:
///         state.count -= 1
///         return .none
///
///       case .incrementButtonTapped:
///         state.count += 1
///         return .none
///       }
///     }
///
/// One can assert against its behavior over time:
///
///     class CounterTests: XCTestCase {
///       func testCounter() {
///         let store = TestStore(
///           initialState: .init(count: 0),     // GIVEN counter state of 0
///           reducer: counterReducer,
///           environment: ()
///         )
///         store.send(.incrementButtonTapped) { // WHEN the increment button is tapped
///           $0.count = 1                       // THEN the count should be 1
///         }
///       }
///     }
///
/// Note that in the trailing closure of `.send(.incrementButtonTapped)` we are given a single
/// mutable value of the state before the action was sent, and it is our job to mutate the value
/// to match the state after the action was sent. In this case the `count` field changes to `1`.
///
/// For a more complex example, consider the following bare-bones search feature that uses the
/// `.debounce` operator to wait for the user to stop typing before making a network request:
///
///     struct SearchState: Equatable {
///       var query = ""
///       var results: [String] = []
///     }
///
///     enum SearchAction: Equatable {
///       case queryChanged(String)
///       case response([String])
///     }
///
///     struct SearchEnvironment {
///       var mainQueue: AnySchedulerOf<DispatchQueue>
///       var request: (String) -> Effect<[String], Never>
///     }
///
///     let searchReducer = Reducer<SearchState, SearchAction, SearchEnvironment> {
///       state, action, environment in
///
///         enum SearchId {}
///
///         switch action {
///         case let .queryChanged(query):
///           state.query = query
///           return environment.request(self.query)
///             .debounce(id: SearchId.self, for: 0.5, scheduler: environment.mainQueue)
///
///         case let .response(results):
///           state.results = results
///           return .none
///         }
///     }
///
/// It can be fully tested by controlling the environment's scheduler and effect:
///
///     // Create a test dispatch scheduler to control the timing of effects
///     let scheduler = DispatchQueue.testScheduler
///
///     let store = TestStore(
///       initialState: SearchState(),
///       reducer: searchReducer,
///       environment: SearchEnvironment(
///         // Wrap the test scheduler in a type-erased scheduler
///         mainQueue: scheduler.eraseToAnyScheduler(),
///         // Simulate a search response with one item
///         request: { _ in Effect(value: ["Composable Architecture"]) }
///       )
///     )
///
///     // Change the query
///     store.send(.searchFieldChanged("c") {
///       // Assert that state updates accordingly
///       $0.query = "c"
///     }
///
///     // Advance the scheduler by a period shorter than the debounce
///     scheduler.advance(by: 0.25)
///
///     // Change the query again
///     store.send(.searchFieldChanged("co") {
///       $0.query = "co"
///     }
///
///     // Advance the scheduler by a period shorter than the debounce
///     scheduler.advance(by: 0.25)
///     // Advance the scheduler to the debounce
///     scheduler.advance(by: 0.25)
///
///     // Assert that the expected response is received
///     store.receive(.response(["Composable Architecture"])) {
///       // Assert that state updates accordingly
///       $0.results = ["Composable Architecture"]
///     }
///
/// This test is proving that the debounced network requests are correctly canceled when we do not
/// wait longer than the 0.5 seconds, because if it wasn't and it delivered an action when we did
/// not expect it would cause a test failure.
///
public final class TestStore<State, LocalState, Action, LocalAction, Environment> {
    
    /// The current environment.
    ///
    /// The environment can be modified throughout a test store's lifecycle in order to influence
    /// how it produces effects.
    public var environment: Environment
    
    /// The current state.
    ///
    /// When read from a trailing closure assertion in ``send(_:_:file:line:)`` or
    /// ``receive(_:_:file:line:)``, it will equal the `inout` state passed to the closure.
    public private(set) var state: State
    
    private let file: StaticString
    private let fromLocalAction: (LocalAction) -> Action
    private var line: UInt
    private var inFlightEffects: Set<LongLivingEffect> = []
    private var receivedActions: [(action: Action, state: State)] = []
    private let reducer: Reducer<State, Action, Environment>
    private var store: Store<State, TestAction>!
    private let toLocalState: (State) -> LocalState
    
    private let failingWhenNothingChange: Bool
    private let useNewScope: Bool

    public var stateDiffMode: DiffMode = .distinct
    public var actionDiffMode: DiffMode = .distinct
    
    private init(
        environment: Environment,
        file: StaticString,
        fromLocalAction: @escaping (LocalAction) -> Action,
        initialState: State,
        line: UInt,
        reducer: Reducer<State, Action, Environment>,
        toLocalState: @escaping (State) -> LocalState,
        failingWhenNothingChange: Bool,
        useNewScope: Bool
    ) {
        self.environment = environment
        self.file = file
        self.fromLocalAction = fromLocalAction
        self.line = line
        self.reducer = reducer
        state = initialState
        self.toLocalState = toLocalState
        self.failingWhenNothingChange = failingWhenNothingChange
        self.useNewScope = useNewScope
        
        store = Store(
            initialState: initialState,
            reducer: Reducer<State, TestAction, Void> { [unowned self] state, action, _ in
                let effects: Effect<Action>
                switch action.origin {
                case let .send(localAction):
                    effects = self.reducer.run(&state, self.fromLocalAction(localAction), self.environment)
                    self.state = state
                    
                case let .receive(action):
                    effects = self.reducer.run(&state, action, self.environment)
                    self.receivedActions.append((action, state))
                }
                
                let effect = LongLivingEffect(file: action.file, line: action.line)
                return effects
                    .do(
                        onCompleted: { [weak self] in self?.inFlightEffects.remove(effect) },
                        onSubscribe: { [weak self] in self?.inFlightEffects.insert(effect) },
                        onDispose: { [weak self] in self?.inFlightEffects.remove(effect) }
                    )
                    .map { .init(origin: .receive($0), file: action.file, line: action.line) }
                    .eraseToEffect()
            },
            environment: (),
            useNewScope: useNewScope
        )
    }
    
    deinit {
        self.completed()
    }
    
    private func completed() {
        if !receivedActions.isEmpty {
            var actions = ""
            customDump(self.receivedActions.map(\.action), to: &actions)
            XCTFail(
                """
                The store received \(receivedActions.count) unexpected \
                action\(receivedActions.count == 1 ? "" : "s") after this one: …
                
                Unhandled actions: \(actions)
                """,
                file: file, line: line
            )
        }
        for effect in inFlightEffects {
            XCTFail(
                """
                An effect returned for this action is still running. It must complete before the end of \
                the test. …
                
                To fix, inspect any effects the reducer returns for this action and ensure that all of \
                them complete by the end of the test. There are a few reasons why an effect may not have \
                completed:
                
                • If an effect uses a scheduler (via "receive(on:)", "delay", "debounce", etc.), make \
                sure that you wait enough time for the scheduler to perform the effect. If you are using \
                a test scheduler, advance the scheduler so that the effects may complete, or consider \
                using an immediate scheduler to immediately perform the effect instead.
                
                • If you are returning a long-living effect (timers, notifications, subjects, etc.), \
                then make sure those effects are torn down by marking the effect ".cancellable" and \
                returning a corresponding cancellation effect ("Effect.cancel") from another action, or, \
                if your effect is driven by a Combine subject, send it a completion.
                """,
                file: effect.file,
                line: effect.line
            )
        }
    }
    
    private struct LongLivingEffect: Hashable {
        let id = UUID()
        let file: StaticString
        let line: UInt
        
        static func == (lhs: Self, rhs: Self) -> Bool {
            lhs.id == rhs.id
        }
        
        func hash(into hasher: inout Hasher) {
            id.hash(into: &hasher)
        }
    }
    
    private struct TestAction: CustomDebugStringConvertible {
        let origin: Origin
        let file: StaticString
        let line: UInt
        
        enum Origin {
            case send(LocalAction)
            case receive(Action)
        }
        
        var debugDescription: String {
            switch self.origin {
            case let .send(action):
                return debugCaseOutput(action)
                
            case let .receive(action):
                return debugCaseOutput(action)
            }
        }
    }
}

extension TestStore where State == LocalState, Action == LocalAction {
    /// Initializes a test store from an initial state, a reducer, and an initial environment.
    ///
    /// - Parameters:
    ///   - initialState: The state to start the test from.
    ///   - reducer: A reducer.
    ///   - environment: The environment to start the test from.
    ///   - failingWhenNothingChange: Flag to failing the test if the trailing closure on send and receive  is provided but nothing is changed
    ///   - useNewScope: Use improved store.
    public convenience init(
        initialState: State,
        reducer: Reducer<State, Action, Environment>,
        environment: Environment,
        failingWhenNothingChange: Bool = true,
        useNewScope: Bool = false,
        file: StaticString = #file,
        line: UInt = #line
    ) {
        self.init(
            environment: environment,
            file: file,
            fromLocalAction: { $0 },
            initialState: initialState,
            line: line,
            reducer: reducer,
            toLocalState: { $0 },
            failingWhenNothingChange: failingWhenNothingChange,
            useNewScope: useNewScope
        )
    }
}

extension TestStore where LocalState: Equatable {
    public func send(
        _ action: LocalAction,
        _ updateExpectingResult: ((inout LocalState) throws -> Void)? = nil,
        file: StaticString = #file,
        line: UInt = #line
    ) {
        if !receivedActions.isEmpty {
            var actions = ""
            customDump(self.receivedActions.map(\.action), to: &actions)
            XCTFail(
                """
                Must handle \(receivedActions.count) received \
                action\(receivedActions.count == 1 ? "" : "s") before sending an action: …
                
                Unhandled actions: \(action)
                """,
                file: file, line: line
            )
        }
        var expectedState = toLocalState(self.state)
        let previousState = self.state
        self.store.send(.init(origin: .send(action), file: file, line: line))
        do {
            let currentState = self.state
            self.state = previousState
            defer { self.state = currentState }
            try expectedStateShouldMatch(
                expected: &expectedState,
                actual: toLocalState(currentState),
                modify: updateExpectingResult,
                file: file,
                line: line
            )
        } catch {
            XCTFail("Threw error: \(error)", file: file, line: line)
        }
        
        if "\(self.file)" == "\(file)" {
            self.line = line
        }
    }
    
    private func expectedStateShouldMatch(
        expected: inout LocalState,
        actual: LocalState,
        modify: ((inout LocalState) throws -> Void)? = nil,
        file: StaticString,
        line: UInt
    ) throws {
        let current = expected
        if let modify = modify {
            try modify(&expected)
        }
        if expected != actual {
            let difference =
            diff(expected, actual, format: .proportional)
                .map { "\($0.indent(by: 4))\n\n(Expected: −, Actual: +)" }
            ?? """
              Expected:
              \(String(describing: expected).indent(by: 2))
              
              Actual:
              \(String(describing: actual).indent(by: 2))
              """
            
            let messageHeading = modify != nil
            ? "A state change does not match expectation"
            : "State was not expected to change, but a change occurred"
            XCTFail(
              """
              \(messageHeading): …
              
              \(difference)
              """,
              file: file,
              line: line
            )
        } else if expected == current && modify != nil && failingWhenNothingChange {
            XCTFail(
              """
              Expected state to change, but no change occurred.
              
              The trailing closure made no observable modifications to state. If no change to state is \
              expected, omit the trailing closure.
              """,
              file: file, line: line
            )
        }
    }
}

extension TestStore where LocalState: Equatable, Action: Equatable {
    /// Asserts an action was received from an effect and asserts when state changes.
    ///
    /// - Parameters:
    ///   - expectedAction: An action expected from an effect.
    ///   - updateExpectingResult: A closure that asserts state changed by sending the action to the
    ///     store. The mutable state sent to this closure must be modified to match the state of the
    ///     store after processing the given action. Do not provide a closure if no change is
    ///     expected.
    public func receive(
        _ expectedAction: Action,
        _ updateExpectingResult: ((inout LocalState) throws -> Void)? = nil,
        file: StaticString = #file,
        line: UInt = #line
    ) {
        guard !receivedActions.isEmpty else {
            XCTFail(
                """
                Expected to receive an action, but received none.
                """,
                file: file, line: line
            )
            return
        }
        let (receivedAction, state) = receivedActions.removeFirst()
        if expectedAction != receivedAction {
            let difference =
            diff(expectedAction, receivedAction, format: .proportional)
                .map { "\($0.indent(by: 4))\n\n(Expected: −, Received: +)" }
            ?? """
            Expected:
            \(String(describing: expectedAction).indent(by: 2))
            
            Received:
            \(String(describing: receivedAction).indent(by: 2))
            """
            
            XCTFail(
                """
                Received unexpected action: …
                
                \(difference)
                """,
                file: file, line: line
            )
        }
        var expectedState = toLocalState(self.state)
        do {
            try expectedStateShouldMatch(
                expected: &expectedState,
                actual: toLocalState(state),
                modify: updateExpectingResult,
                file: file,
                line: line
            )
        } catch {
            XCTFail("Threw error: \(error)", file: file, line: line)
        }
        
        self.state = state
        if "\(self.file)" == "\(file)" {
            self.line = line
        }
    }
<<<<<<< HEAD
=======
    
    /// Asserts against a script of actions.
    public func assert(
        _ steps: Step...,
        groupLevel: Int = 0,
        file: StaticString = #file,
        line: UInt = #line
    ) {
        assert(steps, groupLevel: groupLevel, file: file, line: line)
    }
    
    /// Asserts against an array of actions.
    public func assert(
        _ steps: [Step],
        groupLevel: Int = 0,
        file _: StaticString = #file,
        line _: UInt = #line
    ) {
        func assert(step: Step) {
            switch step.type {
            case let .send(action, update):
                self.send(action, update, file: step.file, line: step.line)
            case let .receive(expectedAction, update):
                self.receive(expectedAction, update, file: step.file, line: step.line)
            case let .environment(work):
                if !self.receivedActions.isEmpty {
                    var actions = ""
                    customDump(self.receivedActions.map(\.action), to: &actions)
                    XCTFail(
                        """
                        Must handle \(self.receivedActions.count) received \
                        action\(self.receivedActions.count == 1 ? "" : "s") before performing this work: …
                        Unhandled actions: \(actions)
                        """,
                        file: step.file, line: step.line
                    )
                }
                do {
                    try work(&self.environment)
                } catch {
                    XCTFail("Threw error: \(error)", file: step.file, line: step.line)
                }

            case let .do(work):
                if !self.receivedActions.isEmpty {
                    var actions = ""
                    customDump(self.receivedActions.map(\.action), to: &actions)
                    XCTFail(
                        """
                        Must handle \(self.receivedActions.count) received \
                        action\(self.receivedActions.count == 1 ? "" : "s") before performing this work: …
                        Unhandled actions: \(actions)
                        """,
                        file: step.file, line: step.line
                    )
                }
                do {
                    try work()
                } catch {
                    XCTFail("Threw error: \(error)", file: step.file, line: step.line)
                }
            case let .group(_, steps):
                if steps.count > 0 {
                    self.assert(
                        steps,
                        groupLevel: groupLevel + 1,
                        file: step.file,
                        line: step.line
                    )
                }
                return
            }
        }
        
        steps.forEach(assert(step:))
        
        self.completed()
    }
>>>>>>> 8bdc7613
}

extension TestStore {
    /// Scopes a store to assert against more local state and actions.
    ///
    /// Useful for testing view store-specific state and actions.
    ///
    /// - Parameters:
    ///   - toLocalState: A function that transforms the reducer's state into more local state. This
    ///     state will be asserted against as it is mutated by the reducer. Useful for testing view
    ///     store state transformations.
    ///   - fromLocalAction: A function that wraps a more local action in the reducer's action.
    ///     Local actions can be "sent" to the store, while any reducer action may be received.
    ///     Useful for testing view store action transformations.
    public func scope<S, A>(
        state toLocalState: @escaping (LocalState) -> S,
        action fromLocalAction: @escaping (A) -> LocalAction
    ) -> TestStore<State, S, Action, A, Environment> {
        .init(
            environment: environment,
            file: file,
            fromLocalAction: { self.fromLocalAction(fromLocalAction($0)) },
            initialState: store.state,
            line: line,
            reducer: reducer,
            toLocalState: { toLocalState(self.toLocalState($0)) },
            failingWhenNothingChange: failingWhenNothingChange,
            useNewScope: useNewScope
        )
    }
    
    /// Scopes a store to assert against more local state.
    ///
    /// Useful for testing view store-specific state.
    ///
    /// - Parameter toLocalState: A function that transforms the reducer's state into more local
    ///   state. This state will be asserted against as it is mutated by the reducer. Useful for
    ///   testing view store state transformations.
    public func scope<S>(
        state toLocalState: @escaping (LocalState) -> S
    ) -> TestStore<State, S, Action, LocalAction, Environment> {
        scope(state: toLocalState, action: { $0 })
    }
}
#endif<|MERGE_RESOLUTION|>--- conflicted
+++ resolved
@@ -504,87 +504,6 @@
             self.line = line
         }
     }
-<<<<<<< HEAD
-=======
-    
-    /// Asserts against a script of actions.
-    public func assert(
-        _ steps: Step...,
-        groupLevel: Int = 0,
-        file: StaticString = #file,
-        line: UInt = #line
-    ) {
-        assert(steps, groupLevel: groupLevel, file: file, line: line)
-    }
-    
-    /// Asserts against an array of actions.
-    public func assert(
-        _ steps: [Step],
-        groupLevel: Int = 0,
-        file _: StaticString = #file,
-        line _: UInt = #line
-    ) {
-        func assert(step: Step) {
-            switch step.type {
-            case let .send(action, update):
-                self.send(action, update, file: step.file, line: step.line)
-            case let .receive(expectedAction, update):
-                self.receive(expectedAction, update, file: step.file, line: step.line)
-            case let .environment(work):
-                if !self.receivedActions.isEmpty {
-                    var actions = ""
-                    customDump(self.receivedActions.map(\.action), to: &actions)
-                    XCTFail(
-                        """
-                        Must handle \(self.receivedActions.count) received \
-                        action\(self.receivedActions.count == 1 ? "" : "s") before performing this work: …
-                        Unhandled actions: \(actions)
-                        """,
-                        file: step.file, line: step.line
-                    )
-                }
-                do {
-                    try work(&self.environment)
-                } catch {
-                    XCTFail("Threw error: \(error)", file: step.file, line: step.line)
-                }
-
-            case let .do(work):
-                if !self.receivedActions.isEmpty {
-                    var actions = ""
-                    customDump(self.receivedActions.map(\.action), to: &actions)
-                    XCTFail(
-                        """
-                        Must handle \(self.receivedActions.count) received \
-                        action\(self.receivedActions.count == 1 ? "" : "s") before performing this work: …
-                        Unhandled actions: \(actions)
-                        """,
-                        file: step.file, line: step.line
-                    )
-                }
-                do {
-                    try work()
-                } catch {
-                    XCTFail("Threw error: \(error)", file: step.file, line: step.line)
-                }
-            case let .group(_, steps):
-                if steps.count > 0 {
-                    self.assert(
-                        steps,
-                        groupLevel: groupLevel + 1,
-                        file: step.file,
-                        line: step.line
-                    )
-                }
-                return
-            }
-        }
-        
-        steps.forEach(assert(step:))
-        
-        self.completed()
-    }
->>>>>>> 8bdc7613
 }
 
 extension TestStore {
