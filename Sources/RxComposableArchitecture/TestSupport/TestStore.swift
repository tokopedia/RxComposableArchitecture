--- conflicted
+++ resolved
@@ -591,21 +591,12 @@
     @MainActor
     @discardableResult
     public func send(
-<<<<<<< HEAD
         _ action: ScopedAction,
         file: StaticString = #file,
         line: UInt = #line,
         _ updateExpectingResult: ((inout ScopedState) throws -> Void)? = nil
     ) async -> TestStoreTask {
         if !reducer.receivedActions.isEmpty {
-=======
-        _ action: LocalAction,
-        _ updateExpectingResult: ((inout LocalState) throws -> Void)? = nil,
-        file: StaticString = #file,
-        line: UInt = #line
-    ) {
-        if !receivedActions.isEmpty {
->>>>>>> 8bdc7613
             var actions = ""
             customDump(self.reducer.receivedActions.map(\.action), to: &actions)
             XCTFail(
@@ -793,14 +784,9 @@
     @available(watchOS, deprecated: 9999.0, message: "Call the async-friendly 'receive' instead.")
     public func receive(
         _ expectedAction: Action,
-        _ updateExpectingResult: ((inout LocalState) throws -> Void)? = nil,
+        _ updateExpectingResult: ((inout ScopedState) throws -> Void)? = nil,
         file: StaticString = #file,
-<<<<<<< HEAD
-        line: UInt = #line,
-        _ updateExpectingResult: ((inout ScopedState) throws -> Void)? = nil
-=======
         line: UInt = #line
->>>>>>> 8bdc7613
     ) {
         guard !reducer.receivedActions.isEmpty else {
             XCTFail(
@@ -905,7 +891,7 @@
         
         guard !self.reducer.inFlightEffects.isEmpty
         else {
-            { self.receive(expectedAction, file: file, line: line, updateExpectingResult) }()
+            { self.receive(expectedAction, updateExpectingResult, file: file, line: line) }()
             return
         }
         
@@ -957,7 +943,7 @@
         guard !Task.isCancelled
         else { return }
         
-        { self.receive(expectedAction, file: file, line: line, updateExpectingResult) }()
+        { self.receive(expectedAction, updateExpectingResult, file: file, line: line) }()
         await Task.megaYield()
     }
     
@@ -981,7 +967,6 @@
         func assert(step: Step) {
             switch step.type {
             case let .send(action, update):
-<<<<<<< HEAD
                 /// TODO: Need to fix & check later
                 /// as for now we need to handle old way to assert the store
                 /// we handle to return fatalError (expected to got error on Test module that using old .assert way)
@@ -989,9 +974,6 @@
                 /// self.send(action, file: step.file, line: step.line, update)
                 fatalError("unimplemented logic, fix this")
                 
-=======
-                self.send(action, update, file: step.file, line: step.line)
->>>>>>> 8bdc7613
             case let .receive(expectedAction, update):
                 self.receive(expectedAction, update, file: step.file, line: step.line)
             case let .environment(work):
