// !$*UTF8*$!
{
	archiveVersion = 1;
	classes = {
	};
	objectVersion = 55;
	objects = {

/* Begin PBXBuildFile section */
		1D3CEFCC283E49F300A5105A /* BasicUsage+Reducer.swift in Sources */ = {isa = PBXBuildFile; fileRef = 1D3CEFCB283E49F300A5105A /* BasicUsage+Reducer.swift */; };
		1D43C28C2833C36C009C1A8B /* AppDelegate.swift in Sources */ = {isa = PBXBuildFile; fileRef = 1D43C28B2833C36C009C1A8B /* AppDelegate.swift */; };
		1D43C28E2833C36C009C1A8B /* SceneDelegate.swift in Sources */ = {isa = PBXBuildFile; fileRef = 1D43C28D2833C36C009C1A8B /* SceneDelegate.swift */; };
		1D43C2902833C36C009C1A8B /* RouteVC.swift in Sources */ = {isa = PBXBuildFile; fileRef = 1D43C28F2833C36C009C1A8B /* RouteVC.swift */; };
		1D43C2952833C36D009C1A8B /* Assets.xcassets in Resources */ = {isa = PBXBuildFile; fileRef = 1D43C2942833C36D009C1A8B /* Assets.xcassets */; };
		1D43C2982833C36D009C1A8B /* LaunchScreen.storyboard in Resources */ = {isa = PBXBuildFile; fileRef = 1D43C2962833C36D009C1A8B /* LaunchScreen.storyboard */; };
		1D43C2A32833C36D009C1A8B /* BasicReducerTests.swift in Sources */ = {isa = PBXBuildFile; fileRef = 1D43C2A22833C36D009C1A8B /* BasicReducerTests.swift */; };
		1D43C2AD2833C36D009C1A8B /* ExamplesUITests.swift in Sources */ = {isa = PBXBuildFile; fileRef = 1D43C2AC2833C36D009C1A8B /* ExamplesUITests.swift */; };
		1D43C2BF2833C577009C1A8B /* RxComposableArchitecture in Frameworks */ = {isa = PBXBuildFile; productRef = 1D43C2BE2833C577009C1A8B /* RxComposableArchitecture */; };
		1D43C2C12833CBA7009C1A8B /* BasicUsageVC.swift in Sources */ = {isa = PBXBuildFile; fileRef = 1D43C2C02833CBA7009C1A8B /* BasicUsageVC.swift */; };
		1D6402C82848CFCF00C4F882 /* EnvironmentRoute.swift in Sources */ = {isa = PBXBuildFile; fileRef = 1D6402C72848CFCF00C4F882 /* EnvironmentRoute.swift */; };
		1D6402CA2848D69300C4F882 /* EnvironmentDemoVC.swift in Sources */ = {isa = PBXBuildFile; fileRef = 1D6402C92848D69300C4F882 /* EnvironmentDemoVC.swift */; };
		1D6402CD2849815F00C4F882 /* UIScrollVC.swift in Sources */ = {isa = PBXBuildFile; fileRef = 1D6402CC2849815F00C4F882 /* UIScrollVC.swift */; };
		1D6402CF284981DD00C4F882 /* UIView+AutoLayout.swift in Sources */ = {isa = PBXBuildFile; fileRef = 1D6402CE284981DD00C4F882 /* UIView+AutoLayout.swift */; };
		1D6402D12849855B00C4F882 /* EnvironmentDemoVC+Reducer.swift in Sources */ = {isa = PBXBuildFile; fileRef = 1D6402D02849855B00C4F882 /* EnvironmentDemoVC+Reducer.swift */; };
		1D6402D3284985B700C4F882 /* EnvironmentVC+Mock.swift in Sources */ = {isa = PBXBuildFile; fileRef = 1D6402D2284985B700C4F882 /* EnvironmentVC+Mock.swift */; };
		1D6402D5284985FB00C4F882 /* UUID+Mock.swift in Sources */ = {isa = PBXBuildFile; fileRef = 1D6402D4284985FB00C4F882 /* UUID+Mock.swift */; };
		1D6402D7284998D200C4F882 /* UIKit+Helper.swift in Sources */ = {isa = PBXBuildFile; fileRef = 1D6402D6284998D200C4F882 /* UIKit+Helper.swift */; };
		1D6402DA2849A1DA00C4F882 /* ScopingVC+Reducer.swift in Sources */ = {isa = PBXBuildFile; fileRef = 1D6402D92849A1DA00C4F882 /* ScopingVC+Reducer.swift */; };
		1D6402DC2849A1E400C4F882 /* ScopingVC.swift in Sources */ = {isa = PBXBuildFile; fileRef = 1D6402DB2849A1E400C4F882 /* ScopingVC.swift */; };
		1D6402DF2849B5B200C4F882 /* PullbackVC+Reducer.swift in Sources */ = {isa = PBXBuildFile; fileRef = 1D6402DE2849B5B200C4F882 /* PullbackVC+Reducer.swift */; };
		1D6402E12849B5E700C4F882 /* PullbackVC.swift in Sources */ = {isa = PBXBuildFile; fileRef = 1D6402E02849B5E700C4F882 /* PullbackVC.swift */; };
		1D6402E32849BC3400C4F882 /* EnvironmentReducerTests.swift in Sources */ = {isa = PBXBuildFile; fileRef = 1D6402E22849BC3400C4F882 /* EnvironmentReducerTests.swift */; };
		1D6402E52849BF3200C4F882 /* ScopingReducerTests.swift in Sources */ = {isa = PBXBuildFile; fileRef = 1D6402E42849BF3200C4F882 /* ScopingReducerTests.swift */; };
		1D6402E72849C04800C4F882 /* PullbackReducerTests.swift in Sources */ = {isa = PBXBuildFile; fileRef = 1D6402E62849C04800C4F882 /* PullbackReducerTests.swift */; };
<<<<<<< HEAD
		1D6402EA284A01FB00C4F882 /* NeverEqualVC.swift in Sources */ = {isa = PBXBuildFile; fileRef = 1D6402E9284A01FB00C4F882 /* NeverEqualVC.swift */; };
		1D6402EC284A020200C4F882 /* NeverEqualVC+Reducer.swift in Sources */ = {isa = PBXBuildFile; fileRef = 1D6402EB284A020200C4F882 /* NeverEqualVC+Reducer.swift */; };
		1D6402EE284A06A500C4F882 /* NeverEqualReducerTests.swift in Sources */ = {isa = PBXBuildFile; fileRef = 1D6402ED284A06A500C4F882 /* NeverEqualReducerTests.swift */; };
=======
		1D6402F1284D9F4500C4F882 /* OptionalIfLetVC.swift in Sources */ = {isa = PBXBuildFile; fileRef = 1D6402F0284D9F4500C4F882 /* OptionalIfLetVC.swift */; };
		1D6402F3284D9FF400C4F882 /* OptionalIfLetVC+Reducer.swift in Sources */ = {isa = PBXBuildFile; fileRef = 1D6402F2284D9FF400C4F882 /* OptionalIfLetVC+Reducer.swift */; };
		1D6402F5284DA4CA00C4F882 /* OptionalIfLetReducerTests.swift in Sources */ = {isa = PBXBuildFile; fileRef = 1D6402F4284DA4CA00C4F882 /* OptionalIfLetReducerTests.swift */; };
>>>>>>> 176ac085
/* End PBXBuildFile section */

/* Begin PBXContainerItemProxy section */
		1D43C29F2833C36D009C1A8B /* PBXContainerItemProxy */ = {
			isa = PBXContainerItemProxy;
			containerPortal = 1D43C2802833C36C009C1A8B /* Project object */;
			proxyType = 1;
			remoteGlobalIDString = 1D43C2872833C36C009C1A8B;
			remoteInfo = Examples;
		};
		1D43C2A92833C36D009C1A8B /* PBXContainerItemProxy */ = {
			isa = PBXContainerItemProxy;
			containerPortal = 1D43C2802833C36C009C1A8B /* Project object */;
			proxyType = 1;
			remoteGlobalIDString = 1D43C2872833C36C009C1A8B;
			remoteInfo = Examples;
		};
/* End PBXContainerItemProxy section */

/* Begin PBXFileReference section */
		1D3CEFCB283E49F300A5105A /* BasicUsage+Reducer.swift */ = {isa = PBXFileReference; lastKnownFileType = sourcecode.swift; path = "BasicUsage+Reducer.swift"; sourceTree = "<group>"; };
		1D43C2882833C36C009C1A8B /* Examples.app */ = {isa = PBXFileReference; explicitFileType = wrapper.application; includeInIndex = 0; path = Examples.app; sourceTree = BUILT_PRODUCTS_DIR; };
		1D43C28B2833C36C009C1A8B /* AppDelegate.swift */ = {isa = PBXFileReference; lastKnownFileType = sourcecode.swift; path = AppDelegate.swift; sourceTree = "<group>"; };
		1D43C28D2833C36C009C1A8B /* SceneDelegate.swift */ = {isa = PBXFileReference; lastKnownFileType = sourcecode.swift; path = SceneDelegate.swift; sourceTree = "<group>"; };
		1D43C28F2833C36C009C1A8B /* RouteVC.swift */ = {isa = PBXFileReference; lastKnownFileType = sourcecode.swift; path = RouteVC.swift; sourceTree = "<group>"; };
		1D43C2942833C36D009C1A8B /* Assets.xcassets */ = {isa = PBXFileReference; lastKnownFileType = folder.assetcatalog; path = Assets.xcassets; sourceTree = "<group>"; };
		1D43C2972833C36D009C1A8B /* Base */ = {isa = PBXFileReference; lastKnownFileType = file.storyboard; name = Base; path = Base.lproj/LaunchScreen.storyboard; sourceTree = "<group>"; };
		1D43C2992833C36D009C1A8B /* Info.plist */ = {isa = PBXFileReference; lastKnownFileType = text.plist.xml; path = Info.plist; sourceTree = "<group>"; };
		1D43C29E2833C36D009C1A8B /* ExamplesTests.xctest */ = {isa = PBXFileReference; explicitFileType = wrapper.cfbundle; includeInIndex = 0; path = ExamplesTests.xctest; sourceTree = BUILT_PRODUCTS_DIR; };
		1D43C2A22833C36D009C1A8B /* BasicReducerTests.swift */ = {isa = PBXFileReference; lastKnownFileType = sourcecode.swift; path = BasicReducerTests.swift; sourceTree = "<group>"; };
		1D43C2A82833C36D009C1A8B /* ExamplesUITests.xctest */ = {isa = PBXFileReference; explicitFileType = wrapper.cfbundle; includeInIndex = 0; path = ExamplesUITests.xctest; sourceTree = BUILT_PRODUCTS_DIR; };
		1D43C2AC2833C36D009C1A8B /* ExamplesUITests.swift */ = {isa = PBXFileReference; lastKnownFileType = sourcecode.swift; path = ExamplesUITests.swift; sourceTree = "<group>"; };
		1D43C2BC2833C54D009C1A8B /* RxComposableArchitecture */ = {isa = PBXFileReference; lastKnownFileType = wrapper; name = RxComposableArchitecture; path = ..; sourceTree = "<group>"; };
		1D43C2C02833CBA7009C1A8B /* BasicUsageVC.swift */ = {isa = PBXFileReference; lastKnownFileType = sourcecode.swift; path = BasicUsageVC.swift; sourceTree = "<group>"; };
		1D6402C72848CFCF00C4F882 /* EnvironmentRoute.swift */ = {isa = PBXFileReference; lastKnownFileType = sourcecode.swift; path = EnvironmentRoute.swift; sourceTree = "<group>"; };
		1D6402C92848D69300C4F882 /* EnvironmentDemoVC.swift */ = {isa = PBXFileReference; lastKnownFileType = sourcecode.swift; path = EnvironmentDemoVC.swift; sourceTree = "<group>"; };
		1D6402CC2849815F00C4F882 /* UIScrollVC.swift */ = {isa = PBXFileReference; lastKnownFileType = sourcecode.swift; path = UIScrollVC.swift; sourceTree = "<group>"; };
		1D6402CE284981DD00C4F882 /* UIView+AutoLayout.swift */ = {isa = PBXFileReference; lastKnownFileType = sourcecode.swift; path = "UIView+AutoLayout.swift"; sourceTree = "<group>"; };
		1D6402D02849855B00C4F882 /* EnvironmentDemoVC+Reducer.swift */ = {isa = PBXFileReference; lastKnownFileType = sourcecode.swift; path = "EnvironmentDemoVC+Reducer.swift"; sourceTree = "<group>"; };
		1D6402D2284985B700C4F882 /* EnvironmentVC+Mock.swift */ = {isa = PBXFileReference; lastKnownFileType = sourcecode.swift; path = "EnvironmentVC+Mock.swift"; sourceTree = "<group>"; };
		1D6402D4284985FB00C4F882 /* UUID+Mock.swift */ = {isa = PBXFileReference; lastKnownFileType = sourcecode.swift; path = "UUID+Mock.swift"; sourceTree = "<group>"; };
		1D6402D6284998D200C4F882 /* UIKit+Helper.swift */ = {isa = PBXFileReference; lastKnownFileType = sourcecode.swift; path = "UIKit+Helper.swift"; sourceTree = "<group>"; };
		1D6402D92849A1DA00C4F882 /* ScopingVC+Reducer.swift */ = {isa = PBXFileReference; lastKnownFileType = sourcecode.swift; path = "ScopingVC+Reducer.swift"; sourceTree = "<group>"; };
		1D6402DB2849A1E400C4F882 /* ScopingVC.swift */ = {isa = PBXFileReference; lastKnownFileType = sourcecode.swift; path = ScopingVC.swift; sourceTree = "<group>"; };
		1D6402DE2849B5B200C4F882 /* PullbackVC+Reducer.swift */ = {isa = PBXFileReference; lastKnownFileType = sourcecode.swift; path = "PullbackVC+Reducer.swift"; sourceTree = "<group>"; };
		1D6402E02849B5E700C4F882 /* PullbackVC.swift */ = {isa = PBXFileReference; lastKnownFileType = sourcecode.swift; path = PullbackVC.swift; sourceTree = "<group>"; };
		1D6402E22849BC3400C4F882 /* EnvironmentReducerTests.swift */ = {isa = PBXFileReference; lastKnownFileType = sourcecode.swift; path = EnvironmentReducerTests.swift; sourceTree = "<group>"; };
		1D6402E42849BF3200C4F882 /* ScopingReducerTests.swift */ = {isa = PBXFileReference; lastKnownFileType = sourcecode.swift; path = ScopingReducerTests.swift; sourceTree = "<group>"; };
		1D6402E62849C04800C4F882 /* PullbackReducerTests.swift */ = {isa = PBXFileReference; lastKnownFileType = sourcecode.swift; path = PullbackReducerTests.swift; sourceTree = "<group>"; };
<<<<<<< HEAD
		1D6402E9284A01FB00C4F882 /* NeverEqualVC.swift */ = {isa = PBXFileReference; lastKnownFileType = sourcecode.swift; path = NeverEqualVC.swift; sourceTree = "<group>"; };
		1D6402EB284A020200C4F882 /* NeverEqualVC+Reducer.swift */ = {isa = PBXFileReference; lastKnownFileType = sourcecode.swift; path = "NeverEqualVC+Reducer.swift"; sourceTree = "<group>"; };
		1D6402ED284A06A500C4F882 /* NeverEqualReducerTests.swift */ = {isa = PBXFileReference; lastKnownFileType = sourcecode.swift; path = NeverEqualReducerTests.swift; sourceTree = "<group>"; };
=======
		1D6402F0284D9F4500C4F882 /* OptionalIfLetVC.swift */ = {isa = PBXFileReference; lastKnownFileType = sourcecode.swift; path = OptionalIfLetVC.swift; sourceTree = "<group>"; };
		1D6402F2284D9FF400C4F882 /* OptionalIfLetVC+Reducer.swift */ = {isa = PBXFileReference; lastKnownFileType = sourcecode.swift; path = "OptionalIfLetVC+Reducer.swift"; sourceTree = "<group>"; };
		1D6402F4284DA4CA00C4F882 /* OptionalIfLetReducerTests.swift */ = {isa = PBXFileReference; lastKnownFileType = sourcecode.swift; path = OptionalIfLetReducerTests.swift; sourceTree = "<group>"; };
>>>>>>> 176ac085
/* End PBXFileReference section */

/* Begin PBXFrameworksBuildPhase section */
		1D43C2852833C36C009C1A8B /* Frameworks */ = {
			isa = PBXFrameworksBuildPhase;
			buildActionMask = 2147483647;
			files = (
				1D43C2BF2833C577009C1A8B /* RxComposableArchitecture in Frameworks */,
			);
			runOnlyForDeploymentPostprocessing = 0;
		};
		1D43C29B2833C36D009C1A8B /* Frameworks */ = {
			isa = PBXFrameworksBuildPhase;
			buildActionMask = 2147483647;
			files = (
			);
			runOnlyForDeploymentPostprocessing = 0;
		};
		1D43C2A52833C36D009C1A8B /* Frameworks */ = {
			isa = PBXFrameworksBuildPhase;
			buildActionMask = 2147483647;
			files = (
			);
			runOnlyForDeploymentPostprocessing = 0;
		};
/* End PBXFrameworksBuildPhase section */

/* Begin PBXGroup section */
		1D43C27F2833C36C009C1A8B = {
			isa = PBXGroup;
			children = (
				1D43C2BB2833C54D009C1A8B /* Packages */,
				1D43C28A2833C36C009C1A8B /* Examples */,
				1D43C2A12833C36D009C1A8B /* ExamplesTests */,
				1D43C2AB2833C36D009C1A8B /* ExamplesUITests */,
				1D43C2892833C36C009C1A8B /* Products */,
				1D43C2BD2833C577009C1A8B /* Frameworks */,
			);
			sourceTree = "<group>";
		};
		1D43C2892833C36C009C1A8B /* Products */ = {
			isa = PBXGroup;
			children = (
				1D43C2882833C36C009C1A8B /* Examples.app */,
				1D43C29E2833C36D009C1A8B /* ExamplesTests.xctest */,
				1D43C2A82833C36D009C1A8B /* ExamplesUITests.xctest */,
			);
			name = Products;
			sourceTree = "<group>";
		};
		1D43C28A2833C36C009C1A8B /* Examples */ = {
			isa = PBXGroup;
			children = (
<<<<<<< HEAD
				1D6402E8284A01ED00C4F882 /* 6-NeverEqual */,
=======
				1D6402EF284D9F3700C4F882 /* 5-OptionalIfLet */,
>>>>>>> 176ac085
				1D6402DD2849B5AB00C4F882 /* 4-Pullback */,
				1D6402D82849A1D600C4F882 /* 3-Scope */,
				1D6402CB2849815600C4F882 /* Helper */,
				1D6402C52848CFC200C4F882 /* 1-BasicUsage */,
				1D6402C62848CFC700C4F882 /* 2-Environment */,
				1D43C28B2833C36C009C1A8B /* AppDelegate.swift */,
				1D43C28D2833C36C009C1A8B /* SceneDelegate.swift */,
				1D43C28F2833C36C009C1A8B /* RouteVC.swift */,
				1D43C2942833C36D009C1A8B /* Assets.xcassets */,
				1D43C2962833C36D009C1A8B /* LaunchScreen.storyboard */,
				1D43C2992833C36D009C1A8B /* Info.plist */,
			);
			path = Examples;
			sourceTree = "<group>";
		};
		1D43C2A12833C36D009C1A8B /* ExamplesTests */ = {
			isa = PBXGroup;
			children = (
				1D43C2A22833C36D009C1A8B /* BasicReducerTests.swift */,
				1D6402E22849BC3400C4F882 /* EnvironmentReducerTests.swift */,
				1D6402E42849BF3200C4F882 /* ScopingReducerTests.swift */,
				1D6402E62849C04800C4F882 /* PullbackReducerTests.swift */,
<<<<<<< HEAD
				1D6402ED284A06A500C4F882 /* NeverEqualReducerTests.swift */,
=======
				1D6402F4284DA4CA00C4F882 /* OptionalIfLetReducerTests.swift */,
>>>>>>> 176ac085
			);
			path = ExamplesTests;
			sourceTree = "<group>";
		};
		1D43C2AB2833C36D009C1A8B /* ExamplesUITests */ = {
			isa = PBXGroup;
			children = (
				1D43C2AC2833C36D009C1A8B /* ExamplesUITests.swift */,
			);
			path = ExamplesUITests;
			sourceTree = "<group>";
		};
		1D43C2BB2833C54D009C1A8B /* Packages */ = {
			isa = PBXGroup;
			children = (
				1D43C2BC2833C54D009C1A8B /* RxComposableArchitecture */,
			);
			name = Packages;
			sourceTree = "<group>";
		};
		1D43C2BD2833C577009C1A8B /* Frameworks */ = {
			isa = PBXGroup;
			children = (
			);
			name = Frameworks;
			sourceTree = "<group>";
		};
		1D6402C52848CFC200C4F882 /* 1-BasicUsage */ = {
			isa = PBXGroup;
			children = (
				1D43C2C02833CBA7009C1A8B /* BasicUsageVC.swift */,
				1D3CEFCB283E49F300A5105A /* BasicUsage+Reducer.swift */,
			);
			path = "1-BasicUsage";
			sourceTree = "<group>";
		};
		1D6402C62848CFC700C4F882 /* 2-Environment */ = {
			isa = PBXGroup;
			children = (
				1D6402C72848CFCF00C4F882 /* EnvironmentRoute.swift */,
				1D6402C92848D69300C4F882 /* EnvironmentDemoVC.swift */,
				1D6402D02849855B00C4F882 /* EnvironmentDemoVC+Reducer.swift */,
				1D6402D2284985B700C4F882 /* EnvironmentVC+Mock.swift */,
			);
			path = "2-Environment";
			sourceTree = "<group>";
		};
		1D6402CB2849815600C4F882 /* Helper */ = {
			isa = PBXGroup;
			children = (
				1D6402CC2849815F00C4F882 /* UIScrollVC.swift */,
				1D6402CE284981DD00C4F882 /* UIView+AutoLayout.swift */,
				1D6402D4284985FB00C4F882 /* UUID+Mock.swift */,
				1D6402D6284998D200C4F882 /* UIKit+Helper.swift */,
			);
			path = Helper;
			sourceTree = "<group>";
		};
		1D6402D82849A1D600C4F882 /* 3-Scope */ = {
			isa = PBXGroup;
			children = (
				1D6402D92849A1DA00C4F882 /* ScopingVC+Reducer.swift */,
				1D6402DB2849A1E400C4F882 /* ScopingVC.swift */,
			);
			path = "3-Scope";
			sourceTree = "<group>";
		};
		1D6402DD2849B5AB00C4F882 /* 4-Pullback */ = {
			isa = PBXGroup;
			children = (
				1D6402DE2849B5B200C4F882 /* PullbackVC+Reducer.swift */,
				1D6402E02849B5E700C4F882 /* PullbackVC.swift */,
			);
			path = "4-Pullback";
			sourceTree = "<group>";
		};
<<<<<<< HEAD
		1D6402E8284A01ED00C4F882 /* 6-NeverEqual */ = {
			isa = PBXGroup;
			children = (
				1D6402E9284A01FB00C4F882 /* NeverEqualVC.swift */,
				1D6402EB284A020200C4F882 /* NeverEqualVC+Reducer.swift */,
			);
			path = "6-NeverEqual";
=======
		1D6402EF284D9F3700C4F882 /* 5-OptionalIfLet */ = {
			isa = PBXGroup;
			children = (
				1D6402F0284D9F4500C4F882 /* OptionalIfLetVC.swift */,
				1D6402F2284D9FF400C4F882 /* OptionalIfLetVC+Reducer.swift */,
			);
			path = "5-OptionalIfLet";
>>>>>>> 176ac085
			sourceTree = "<group>";
		};
/* End PBXGroup section */

/* Begin PBXNativeTarget section */
		1D43C2872833C36C009C1A8B /* Examples */ = {
			isa = PBXNativeTarget;
			buildConfigurationList = 1D43C2B22833C36D009C1A8B /* Build configuration list for PBXNativeTarget "Examples" */;
			buildPhases = (
				1D43C2842833C36C009C1A8B /* Sources */,
				1D43C2852833C36C009C1A8B /* Frameworks */,
				1D43C2862833C36C009C1A8B /* Resources */,
			);
			buildRules = (
			);
			dependencies = (
			);
			name = Examples;
			packageProductDependencies = (
				1D43C2BE2833C577009C1A8B /* RxComposableArchitecture */,
			);
			productName = Examples;
			productReference = 1D43C2882833C36C009C1A8B /* Examples.app */;
			productType = "com.apple.product-type.application";
		};
		1D43C29D2833C36D009C1A8B /* ExamplesTests */ = {
			isa = PBXNativeTarget;
			buildConfigurationList = 1D43C2B52833C36D009C1A8B /* Build configuration list for PBXNativeTarget "ExamplesTests" */;
			buildPhases = (
				1D43C29A2833C36D009C1A8B /* Sources */,
				1D43C29B2833C36D009C1A8B /* Frameworks */,
				1D43C29C2833C36D009C1A8B /* Resources */,
			);
			buildRules = (
			);
			dependencies = (
				1D43C2A02833C36D009C1A8B /* PBXTargetDependency */,
			);
			name = ExamplesTests;
			productName = ExamplesTests;
			productReference = 1D43C29E2833C36D009C1A8B /* ExamplesTests.xctest */;
			productType = "com.apple.product-type.bundle.unit-test";
		};
		1D43C2A72833C36D009C1A8B /* ExamplesUITests */ = {
			isa = PBXNativeTarget;
			buildConfigurationList = 1D43C2B82833C36D009C1A8B /* Build configuration list for PBXNativeTarget "ExamplesUITests" */;
			buildPhases = (
				1D43C2A42833C36D009C1A8B /* Sources */,
				1D43C2A52833C36D009C1A8B /* Frameworks */,
				1D43C2A62833C36D009C1A8B /* Resources */,
			);
			buildRules = (
			);
			dependencies = (
				1D43C2AA2833C36D009C1A8B /* PBXTargetDependency */,
			);
			name = ExamplesUITests;
			productName = ExamplesUITests;
			productReference = 1D43C2A82833C36D009C1A8B /* ExamplesUITests.xctest */;
			productType = "com.apple.product-type.bundle.ui-testing";
		};
/* End PBXNativeTarget section */

/* Begin PBXProject section */
		1D43C2802833C36C009C1A8B /* Project object */ = {
			isa = PBXProject;
			attributes = {
				BuildIndependentTargetsInParallel = 1;
				LastSwiftUpdateCheck = 1320;
				LastUpgradeCheck = 1320;
				TargetAttributes = {
					1D43C2872833C36C009C1A8B = {
						CreatedOnToolsVersion = 13.2.1;
					};
					1D43C29D2833C36D009C1A8B = {
						CreatedOnToolsVersion = 13.2.1;
						TestTargetID = 1D43C2872833C36C009C1A8B;
					};
					1D43C2A72833C36D009C1A8B = {
						CreatedOnToolsVersion = 13.2.1;
						TestTargetID = 1D43C2872833C36C009C1A8B;
					};
				};
			};
			buildConfigurationList = 1D43C2832833C36C009C1A8B /* Build configuration list for PBXProject "Examples" */;
			compatibilityVersion = "Xcode 13.0";
			developmentRegion = en;
			hasScannedForEncodings = 0;
			knownRegions = (
				en,
				Base,
			);
			mainGroup = 1D43C27F2833C36C009C1A8B;
			productRefGroup = 1D43C2892833C36C009C1A8B /* Products */;
			projectDirPath = "";
			projectRoot = "";
			targets = (
				1D43C2872833C36C009C1A8B /* Examples */,
				1D43C29D2833C36D009C1A8B /* ExamplesTests */,
				1D43C2A72833C36D009C1A8B /* ExamplesUITests */,
			);
		};
/* End PBXProject section */

/* Begin PBXResourcesBuildPhase section */
		1D43C2862833C36C009C1A8B /* Resources */ = {
			isa = PBXResourcesBuildPhase;
			buildActionMask = 2147483647;
			files = (
				1D43C2982833C36D009C1A8B /* LaunchScreen.storyboard in Resources */,
				1D43C2952833C36D009C1A8B /* Assets.xcassets in Resources */,
			);
			runOnlyForDeploymentPostprocessing = 0;
		};
		1D43C29C2833C36D009C1A8B /* Resources */ = {
			isa = PBXResourcesBuildPhase;
			buildActionMask = 2147483647;
			files = (
			);
			runOnlyForDeploymentPostprocessing = 0;
		};
		1D43C2A62833C36D009C1A8B /* Resources */ = {
			isa = PBXResourcesBuildPhase;
			buildActionMask = 2147483647;
			files = (
			);
			runOnlyForDeploymentPostprocessing = 0;
		};
/* End PBXResourcesBuildPhase section */

/* Begin PBXSourcesBuildPhase section */
		1D43C2842833C36C009C1A8B /* Sources */ = {
			isa = PBXSourcesBuildPhase;
			buildActionMask = 2147483647;
			files = (
				1D6402D12849855B00C4F882 /* EnvironmentDemoVC+Reducer.swift in Sources */,
				1D43C2902833C36C009C1A8B /* RouteVC.swift in Sources */,
				1D6402F3284D9FF400C4F882 /* OptionalIfLetVC+Reducer.swift in Sources */,
				1D6402D3284985B700C4F882 /* EnvironmentVC+Mock.swift in Sources */,
				1D6402CF284981DD00C4F882 /* UIView+AutoLayout.swift in Sources */,
				1D6402EC284A020200C4F882 /* NeverEqualVC+Reducer.swift in Sources */,
				1D43C2C12833CBA7009C1A8B /* BasicUsageVC.swift in Sources */,
				1D6402F1284D9F4500C4F882 /* OptionalIfLetVC.swift in Sources */,
				1D6402DA2849A1DA00C4F882 /* ScopingVC+Reducer.swift in Sources */,
				1D6402DC2849A1E400C4F882 /* ScopingVC.swift in Sources */,
				1D43C28C2833C36C009C1A8B /* AppDelegate.swift in Sources */,
				1D6402D7284998D200C4F882 /* UIKit+Helper.swift in Sources */,
				1D6402D5284985FB00C4F882 /* UUID+Mock.swift in Sources */,
				1D6402EA284A01FB00C4F882 /* NeverEqualVC.swift in Sources */,
				1D6402CD2849815F00C4F882 /* UIScrollVC.swift in Sources */,
				1D6402E12849B5E700C4F882 /* PullbackVC.swift in Sources */,
				1D6402C82848CFCF00C4F882 /* EnvironmentRoute.swift in Sources */,
				1D3CEFCC283E49F300A5105A /* BasicUsage+Reducer.swift in Sources */,
				1D43C28E2833C36C009C1A8B /* SceneDelegate.swift in Sources */,
				1D6402CA2848D69300C4F882 /* EnvironmentDemoVC.swift in Sources */,
				1D6402DF2849B5B200C4F882 /* PullbackVC+Reducer.swift in Sources */,
			);
			runOnlyForDeploymentPostprocessing = 0;
		};
		1D43C29A2833C36D009C1A8B /* Sources */ = {
			isa = PBXSourcesBuildPhase;
			buildActionMask = 2147483647;
			files = (
				1D6402F5284DA4CA00C4F882 /* OptionalIfLetReducerTests.swift in Sources */,
				1D6402E72849C04800C4F882 /* PullbackReducerTests.swift in Sources */,
				1D6402E52849BF3200C4F882 /* ScopingReducerTests.swift in Sources */,
				1D6402E32849BC3400C4F882 /* EnvironmentReducerTests.swift in Sources */,
				1D43C2A32833C36D009C1A8B /* BasicReducerTests.swift in Sources */,
				1D6402EE284A06A500C4F882 /* NeverEqualReducerTests.swift in Sources */,
			);
			runOnlyForDeploymentPostprocessing = 0;
		};
		1D43C2A42833C36D009C1A8B /* Sources */ = {
			isa = PBXSourcesBuildPhase;
			buildActionMask = 2147483647;
			files = (
				1D43C2AD2833C36D009C1A8B /* ExamplesUITests.swift in Sources */,
			);
			runOnlyForDeploymentPostprocessing = 0;
		};
/* End PBXSourcesBuildPhase section */

/* Begin PBXTargetDependency section */
		1D43C2A02833C36D009C1A8B /* PBXTargetDependency */ = {
			isa = PBXTargetDependency;
			target = 1D43C2872833C36C009C1A8B /* Examples */;
			targetProxy = 1D43C29F2833C36D009C1A8B /* PBXContainerItemProxy */;
		};
		1D43C2AA2833C36D009C1A8B /* PBXTargetDependency */ = {
			isa = PBXTargetDependency;
			target = 1D43C2872833C36C009C1A8B /* Examples */;
			targetProxy = 1D43C2A92833C36D009C1A8B /* PBXContainerItemProxy */;
		};
/* End PBXTargetDependency section */

/* Begin PBXVariantGroup section */
		1D43C2962833C36D009C1A8B /* LaunchScreen.storyboard */ = {
			isa = PBXVariantGroup;
			children = (
				1D43C2972833C36D009C1A8B /* Base */,
			);
			name = LaunchScreen.storyboard;
			sourceTree = "<group>";
		};
/* End PBXVariantGroup section */

/* Begin XCBuildConfiguration section */
		1D43C2B02833C36D009C1A8B /* Debug */ = {
			isa = XCBuildConfiguration;
			buildSettings = {
				ALWAYS_SEARCH_USER_PATHS = NO;
				CLANG_ANALYZER_NONNULL = YES;
				CLANG_ANALYZER_NUMBER_OBJECT_CONVERSION = YES_AGGRESSIVE;
				CLANG_CXX_LANGUAGE_STANDARD = "gnu++17";
				CLANG_CXX_LIBRARY = "libc++";
				CLANG_ENABLE_MODULES = YES;
				CLANG_ENABLE_OBJC_ARC = YES;
				CLANG_ENABLE_OBJC_WEAK = YES;
				CLANG_WARN_BLOCK_CAPTURE_AUTORELEASING = YES;
				CLANG_WARN_BOOL_CONVERSION = YES;
				CLANG_WARN_COMMA = YES;
				CLANG_WARN_CONSTANT_CONVERSION = YES;
				CLANG_WARN_DEPRECATED_OBJC_IMPLEMENTATIONS = YES;
				CLANG_WARN_DIRECT_OBJC_ISA_USAGE = YES_ERROR;
				CLANG_WARN_DOCUMENTATION_COMMENTS = YES;
				CLANG_WARN_EMPTY_BODY = YES;
				CLANG_WARN_ENUM_CONVERSION = YES;
				CLANG_WARN_INFINITE_RECURSION = YES;
				CLANG_WARN_INT_CONVERSION = YES;
				CLANG_WARN_NON_LITERAL_NULL_CONVERSION = YES;
				CLANG_WARN_OBJC_IMPLICIT_RETAIN_SELF = YES;
				CLANG_WARN_OBJC_LITERAL_CONVERSION = YES;
				CLANG_WARN_OBJC_ROOT_CLASS = YES_ERROR;
				CLANG_WARN_QUOTED_INCLUDE_IN_FRAMEWORK_HEADER = YES;
				CLANG_WARN_RANGE_LOOP_ANALYSIS = YES;
				CLANG_WARN_STRICT_PROTOTYPES = YES;
				CLANG_WARN_SUSPICIOUS_MOVE = YES;
				CLANG_WARN_UNGUARDED_AVAILABILITY = YES_AGGRESSIVE;
				CLANG_WARN_UNREACHABLE_CODE = YES;
				CLANG_WARN__DUPLICATE_METHOD_MATCH = YES;
				COPY_PHASE_STRIP = NO;
				DEBUG_INFORMATION_FORMAT = dwarf;
				ENABLE_STRICT_OBJC_MSGSEND = YES;
				ENABLE_TESTABILITY = YES;
				GCC_C_LANGUAGE_STANDARD = gnu11;
				GCC_DYNAMIC_NO_PIC = NO;
				GCC_NO_COMMON_BLOCKS = YES;
				GCC_OPTIMIZATION_LEVEL = 0;
				GCC_PREPROCESSOR_DEFINITIONS = (
					"DEBUG=1",
					"$(inherited)",
				);
				GCC_WARN_64_TO_32_BIT_CONVERSION = YES;
				GCC_WARN_ABOUT_RETURN_TYPE = YES_ERROR;
				GCC_WARN_UNDECLARED_SELECTOR = YES;
				GCC_WARN_UNINITIALIZED_AUTOS = YES_AGGRESSIVE;
				GCC_WARN_UNUSED_FUNCTION = YES;
				GCC_WARN_UNUSED_VARIABLE = YES;
				IPHONEOS_DEPLOYMENT_TARGET = 15.2;
				MTL_ENABLE_DEBUG_INFO = INCLUDE_SOURCE;
				MTL_FAST_MATH = YES;
				ONLY_ACTIVE_ARCH = YES;
				SDKROOT = iphoneos;
				SWIFT_ACTIVE_COMPILATION_CONDITIONS = DEBUG;
				SWIFT_OPTIMIZATION_LEVEL = "-Onone";
			};
			name = Debug;
		};
		1D43C2B12833C36D009C1A8B /* Release */ = {
			isa = XCBuildConfiguration;
			buildSettings = {
				ALWAYS_SEARCH_USER_PATHS = NO;
				CLANG_ANALYZER_NONNULL = YES;
				CLANG_ANALYZER_NUMBER_OBJECT_CONVERSION = YES_AGGRESSIVE;
				CLANG_CXX_LANGUAGE_STANDARD = "gnu++17";
				CLANG_CXX_LIBRARY = "libc++";
				CLANG_ENABLE_MODULES = YES;
				CLANG_ENABLE_OBJC_ARC = YES;
				CLANG_ENABLE_OBJC_WEAK = YES;
				CLANG_WARN_BLOCK_CAPTURE_AUTORELEASING = YES;
				CLANG_WARN_BOOL_CONVERSION = YES;
				CLANG_WARN_COMMA = YES;
				CLANG_WARN_CONSTANT_CONVERSION = YES;
				CLANG_WARN_DEPRECATED_OBJC_IMPLEMENTATIONS = YES;
				CLANG_WARN_DIRECT_OBJC_ISA_USAGE = YES_ERROR;
				CLANG_WARN_DOCUMENTATION_COMMENTS = YES;
				CLANG_WARN_EMPTY_BODY = YES;
				CLANG_WARN_ENUM_CONVERSION = YES;
				CLANG_WARN_INFINITE_RECURSION = YES;
				CLANG_WARN_INT_CONVERSION = YES;
				CLANG_WARN_NON_LITERAL_NULL_CONVERSION = YES;
				CLANG_WARN_OBJC_IMPLICIT_RETAIN_SELF = YES;
				CLANG_WARN_OBJC_LITERAL_CONVERSION = YES;
				CLANG_WARN_OBJC_ROOT_CLASS = YES_ERROR;
				CLANG_WARN_QUOTED_INCLUDE_IN_FRAMEWORK_HEADER = YES;
				CLANG_WARN_RANGE_LOOP_ANALYSIS = YES;
				CLANG_WARN_STRICT_PROTOTYPES = YES;
				CLANG_WARN_SUSPICIOUS_MOVE = YES;
				CLANG_WARN_UNGUARDED_AVAILABILITY = YES_AGGRESSIVE;
				CLANG_WARN_UNREACHABLE_CODE = YES;
				CLANG_WARN__DUPLICATE_METHOD_MATCH = YES;
				COPY_PHASE_STRIP = NO;
				DEBUG_INFORMATION_FORMAT = "dwarf-with-dsym";
				ENABLE_NS_ASSERTIONS = NO;
				ENABLE_STRICT_OBJC_MSGSEND = YES;
				GCC_C_LANGUAGE_STANDARD = gnu11;
				GCC_NO_COMMON_BLOCKS = YES;
				GCC_WARN_64_TO_32_BIT_CONVERSION = YES;
				GCC_WARN_ABOUT_RETURN_TYPE = YES_ERROR;
				GCC_WARN_UNDECLARED_SELECTOR = YES;
				GCC_WARN_UNINITIALIZED_AUTOS = YES_AGGRESSIVE;
				GCC_WARN_UNUSED_FUNCTION = YES;
				GCC_WARN_UNUSED_VARIABLE = YES;
				IPHONEOS_DEPLOYMENT_TARGET = 15.2;
				MTL_ENABLE_DEBUG_INFO = NO;
				MTL_FAST_MATH = YES;
				SDKROOT = iphoneos;
				SWIFT_COMPILATION_MODE = wholemodule;
				SWIFT_OPTIMIZATION_LEVEL = "-O";
				VALIDATE_PRODUCT = YES;
			};
			name = Release;
		};
		1D43C2B32833C36D009C1A8B /* Debug */ = {
			isa = XCBuildConfiguration;
			buildSettings = {
				ASSETCATALOG_COMPILER_APPICON_NAME = AppIcon;
				ASSETCATALOG_COMPILER_GLOBAL_ACCENT_COLOR_NAME = AccentColor;
				CODE_SIGN_STYLE = Automatic;
				CURRENT_PROJECT_VERSION = 1;
				DEVELOPMENT_TEAM = Y4SHBBLB3Q;
				GENERATE_INFOPLIST_FILE = YES;
				INFOPLIST_FILE = Examples/Info.plist;
				INFOPLIST_KEY_UIApplicationSupportsIndirectInputEvents = YES;
				INFOPLIST_KEY_UILaunchStoryboardName = LaunchScreen;
				INFOPLIST_KEY_UISupportedInterfaceOrientations_iPad = "UIInterfaceOrientationPortrait UIInterfaceOrientationPortraitUpsideDown UIInterfaceOrientationLandscapeLeft UIInterfaceOrientationLandscapeRight";
				INFOPLIST_KEY_UISupportedInterfaceOrientations_iPhone = "UIInterfaceOrientationPortrait UIInterfaceOrientationLandscapeLeft UIInterfaceOrientationLandscapeRight";
				LD_RUNPATH_SEARCH_PATHS = (
					"$(inherited)",
					"@executable_path/Frameworks",
				);
				MARKETING_VERSION = 1.0;
				PRODUCT_BUNDLE_IDENTIFIER = com.jefferson93.Examples;
				PRODUCT_NAME = "$(TARGET_NAME)";
				SWIFT_EMIT_LOC_STRINGS = YES;
				SWIFT_VERSION = 5.0;
				TARGETED_DEVICE_FAMILY = "1,2";
			};
			name = Debug;
		};
		1D43C2B42833C36D009C1A8B /* Release */ = {
			isa = XCBuildConfiguration;
			buildSettings = {
				ASSETCATALOG_COMPILER_APPICON_NAME = AppIcon;
				ASSETCATALOG_COMPILER_GLOBAL_ACCENT_COLOR_NAME = AccentColor;
				CODE_SIGN_STYLE = Automatic;
				CURRENT_PROJECT_VERSION = 1;
				DEVELOPMENT_TEAM = Y4SHBBLB3Q;
				GENERATE_INFOPLIST_FILE = YES;
				INFOPLIST_FILE = Examples/Info.plist;
				INFOPLIST_KEY_UIApplicationSupportsIndirectInputEvents = YES;
				INFOPLIST_KEY_UILaunchStoryboardName = LaunchScreen;
				INFOPLIST_KEY_UISupportedInterfaceOrientations_iPad = "UIInterfaceOrientationPortrait UIInterfaceOrientationPortraitUpsideDown UIInterfaceOrientationLandscapeLeft UIInterfaceOrientationLandscapeRight";
				INFOPLIST_KEY_UISupportedInterfaceOrientations_iPhone = "UIInterfaceOrientationPortrait UIInterfaceOrientationLandscapeLeft UIInterfaceOrientationLandscapeRight";
				LD_RUNPATH_SEARCH_PATHS = (
					"$(inherited)",
					"@executable_path/Frameworks",
				);
				MARKETING_VERSION = 1.0;
				PRODUCT_BUNDLE_IDENTIFIER = com.jefferson93.Examples;
				PRODUCT_NAME = "$(TARGET_NAME)";
				SWIFT_EMIT_LOC_STRINGS = YES;
				SWIFT_VERSION = 5.0;
				TARGETED_DEVICE_FAMILY = "1,2";
			};
			name = Release;
		};
		1D43C2B62833C36D009C1A8B /* Debug */ = {
			isa = XCBuildConfiguration;
			buildSettings = {
				ALWAYS_EMBED_SWIFT_STANDARD_LIBRARIES = YES;
				BUNDLE_LOADER = "$(TEST_HOST)";
				CODE_SIGN_STYLE = Automatic;
				CURRENT_PROJECT_VERSION = 1;
				DEVELOPMENT_TEAM = Y4SHBBLB3Q;
				GENERATE_INFOPLIST_FILE = YES;
				IPHONEOS_DEPLOYMENT_TARGET = 15.2;
				MARKETING_VERSION = 1.0;
				PRODUCT_BUNDLE_IDENTIFIER = com.jefferson93.ExamplesTests;
				PRODUCT_NAME = "$(TARGET_NAME)";
				SWIFT_EMIT_LOC_STRINGS = NO;
				SWIFT_VERSION = 5.0;
				TARGETED_DEVICE_FAMILY = "1,2";
				TEST_HOST = "$(BUILT_PRODUCTS_DIR)/Examples.app/Examples";
			};
			name = Debug;
		};
		1D43C2B72833C36D009C1A8B /* Release */ = {
			isa = XCBuildConfiguration;
			buildSettings = {
				ALWAYS_EMBED_SWIFT_STANDARD_LIBRARIES = YES;
				BUNDLE_LOADER = "$(TEST_HOST)";
				CODE_SIGN_STYLE = Automatic;
				CURRENT_PROJECT_VERSION = 1;
				DEVELOPMENT_TEAM = Y4SHBBLB3Q;
				GENERATE_INFOPLIST_FILE = YES;
				IPHONEOS_DEPLOYMENT_TARGET = 15.2;
				MARKETING_VERSION = 1.0;
				PRODUCT_BUNDLE_IDENTIFIER = com.jefferson93.ExamplesTests;
				PRODUCT_NAME = "$(TARGET_NAME)";
				SWIFT_EMIT_LOC_STRINGS = NO;
				SWIFT_VERSION = 5.0;
				TARGETED_DEVICE_FAMILY = "1,2";
				TEST_HOST = "$(BUILT_PRODUCTS_DIR)/Examples.app/Examples";
			};
			name = Release;
		};
		1D43C2B92833C36D009C1A8B /* Debug */ = {
			isa = XCBuildConfiguration;
			buildSettings = {
				ALWAYS_EMBED_SWIFT_STANDARD_LIBRARIES = YES;
				CODE_SIGN_STYLE = Automatic;
				CURRENT_PROJECT_VERSION = 1;
				DEVELOPMENT_TEAM = Y4SHBBLB3Q;
				GENERATE_INFOPLIST_FILE = YES;
				MARKETING_VERSION = 1.0;
				PRODUCT_BUNDLE_IDENTIFIER = com.jefferson93.ExamplesUITests;
				PRODUCT_NAME = "$(TARGET_NAME)";
				SWIFT_EMIT_LOC_STRINGS = NO;
				SWIFT_VERSION = 5.0;
				TARGETED_DEVICE_FAMILY = "1,2";
				TEST_TARGET_NAME = Examples;
			};
			name = Debug;
		};
		1D43C2BA2833C36D009C1A8B /* Release */ = {
			isa = XCBuildConfiguration;
			buildSettings = {
				ALWAYS_EMBED_SWIFT_STANDARD_LIBRARIES = YES;
				CODE_SIGN_STYLE = Automatic;
				CURRENT_PROJECT_VERSION = 1;
				DEVELOPMENT_TEAM = Y4SHBBLB3Q;
				GENERATE_INFOPLIST_FILE = YES;
				MARKETING_VERSION = 1.0;
				PRODUCT_BUNDLE_IDENTIFIER = com.jefferson93.ExamplesUITests;
				PRODUCT_NAME = "$(TARGET_NAME)";
				SWIFT_EMIT_LOC_STRINGS = NO;
				SWIFT_VERSION = 5.0;
				TARGETED_DEVICE_FAMILY = "1,2";
				TEST_TARGET_NAME = Examples;
			};
			name = Release;
		};
/* End XCBuildConfiguration section */

/* Begin XCConfigurationList section */
		1D43C2832833C36C009C1A8B /* Build configuration list for PBXProject "Examples" */ = {
			isa = XCConfigurationList;
			buildConfigurations = (
				1D43C2B02833C36D009C1A8B /* Debug */,
				1D43C2B12833C36D009C1A8B /* Release */,
			);
			defaultConfigurationIsVisible = 0;
			defaultConfigurationName = Release;
		};
		1D43C2B22833C36D009C1A8B /* Build configuration list for PBXNativeTarget "Examples" */ = {
			isa = XCConfigurationList;
			buildConfigurations = (
				1D43C2B32833C36D009C1A8B /* Debug */,
				1D43C2B42833C36D009C1A8B /* Release */,
			);
			defaultConfigurationIsVisible = 0;
			defaultConfigurationName = Release;
		};
		1D43C2B52833C36D009C1A8B /* Build configuration list for PBXNativeTarget "ExamplesTests" */ = {
			isa = XCConfigurationList;
			buildConfigurations = (
				1D43C2B62833C36D009C1A8B /* Debug */,
				1D43C2B72833C36D009C1A8B /* Release */,
			);
			defaultConfigurationIsVisible = 0;
			defaultConfigurationName = Release;
		};
		1D43C2B82833C36D009C1A8B /* Build configuration list for PBXNativeTarget "ExamplesUITests" */ = {
			isa = XCConfigurationList;
			buildConfigurations = (
				1D43C2B92833C36D009C1A8B /* Debug */,
				1D43C2BA2833C36D009C1A8B /* Release */,
			);
			defaultConfigurationIsVisible = 0;
			defaultConfigurationName = Release;
		};
/* End XCConfigurationList section */

/* Begin XCSwiftPackageProductDependency section */
		1D43C2BE2833C577009C1A8B /* RxComposableArchitecture */ = {
			isa = XCSwiftPackageProductDependency;
			productName = RxComposableArchitecture;
		};
/* End XCSwiftPackageProductDependency section */
	};
	rootObject = 1D43C2802833C36C009C1A8B /* Project object */;
}<|MERGE_RESOLUTION|>--- conflicted
+++ resolved
@@ -32,15 +32,12 @@
 		1D6402E32849BC3400C4F882 /* EnvironmentReducerTests.swift in Sources */ = {isa = PBXBuildFile; fileRef = 1D6402E22849BC3400C4F882 /* EnvironmentReducerTests.swift */; };
 		1D6402E52849BF3200C4F882 /* ScopingReducerTests.swift in Sources */ = {isa = PBXBuildFile; fileRef = 1D6402E42849BF3200C4F882 /* ScopingReducerTests.swift */; };
 		1D6402E72849C04800C4F882 /* PullbackReducerTests.swift in Sources */ = {isa = PBXBuildFile; fileRef = 1D6402E62849C04800C4F882 /* PullbackReducerTests.swift */; };
-<<<<<<< HEAD
-		1D6402EA284A01FB00C4F882 /* NeverEqualVC.swift in Sources */ = {isa = PBXBuildFile; fileRef = 1D6402E9284A01FB00C4F882 /* NeverEqualVC.swift */; };
-		1D6402EC284A020200C4F882 /* NeverEqualVC+Reducer.swift in Sources */ = {isa = PBXBuildFile; fileRef = 1D6402EB284A020200C4F882 /* NeverEqualVC+Reducer.swift */; };
-		1D6402EE284A06A500C4F882 /* NeverEqualReducerTests.swift in Sources */ = {isa = PBXBuildFile; fileRef = 1D6402ED284A06A500C4F882 /* NeverEqualReducerTests.swift */; };
-=======
 		1D6402F1284D9F4500C4F882 /* OptionalIfLetVC.swift in Sources */ = {isa = PBXBuildFile; fileRef = 1D6402F0284D9F4500C4F882 /* OptionalIfLetVC.swift */; };
 		1D6402F3284D9FF400C4F882 /* OptionalIfLetVC+Reducer.swift in Sources */ = {isa = PBXBuildFile; fileRef = 1D6402F2284D9FF400C4F882 /* OptionalIfLetVC+Reducer.swift */; };
 		1D6402F5284DA4CA00C4F882 /* OptionalIfLetReducerTests.swift in Sources */ = {isa = PBXBuildFile; fileRef = 1D6402F4284DA4CA00C4F882 /* OptionalIfLetReducerTests.swift */; };
->>>>>>> 176ac085
+		1D6402F9284DA71E00C4F882 /* NeverEqualVC+Reducer.swift in Sources */ = {isa = PBXBuildFile; fileRef = 1D6402F7284DA71E00C4F882 /* NeverEqualVC+Reducer.swift */; };
+		1D6402FA284DA71E00C4F882 /* NeverEqualVC.swift in Sources */ = {isa = PBXBuildFile; fileRef = 1D6402F8284DA71E00C4F882 /* NeverEqualVC.swift */; };
+		1D6402FC284DA73400C4F882 /* NeverEqualReducerTests.swift in Sources */ = {isa = PBXBuildFile; fileRef = 1D6402FB284DA73400C4F882 /* NeverEqualReducerTests.swift */; };
 /* End PBXBuildFile section */
 
 /* Begin PBXContainerItemProxy section */
@@ -90,15 +87,12 @@
 		1D6402E22849BC3400C4F882 /* EnvironmentReducerTests.swift */ = {isa = PBXFileReference; lastKnownFileType = sourcecode.swift; path = EnvironmentReducerTests.swift; sourceTree = "<group>"; };
 		1D6402E42849BF3200C4F882 /* ScopingReducerTests.swift */ = {isa = PBXFileReference; lastKnownFileType = sourcecode.swift; path = ScopingReducerTests.swift; sourceTree = "<group>"; };
 		1D6402E62849C04800C4F882 /* PullbackReducerTests.swift */ = {isa = PBXFileReference; lastKnownFileType = sourcecode.swift; path = PullbackReducerTests.swift; sourceTree = "<group>"; };
-<<<<<<< HEAD
-		1D6402E9284A01FB00C4F882 /* NeverEqualVC.swift */ = {isa = PBXFileReference; lastKnownFileType = sourcecode.swift; path = NeverEqualVC.swift; sourceTree = "<group>"; };
-		1D6402EB284A020200C4F882 /* NeverEqualVC+Reducer.swift */ = {isa = PBXFileReference; lastKnownFileType = sourcecode.swift; path = "NeverEqualVC+Reducer.swift"; sourceTree = "<group>"; };
-		1D6402ED284A06A500C4F882 /* NeverEqualReducerTests.swift */ = {isa = PBXFileReference; lastKnownFileType = sourcecode.swift; path = NeverEqualReducerTests.swift; sourceTree = "<group>"; };
-=======
 		1D6402F0284D9F4500C4F882 /* OptionalIfLetVC.swift */ = {isa = PBXFileReference; lastKnownFileType = sourcecode.swift; path = OptionalIfLetVC.swift; sourceTree = "<group>"; };
 		1D6402F2284D9FF400C4F882 /* OptionalIfLetVC+Reducer.swift */ = {isa = PBXFileReference; lastKnownFileType = sourcecode.swift; path = "OptionalIfLetVC+Reducer.swift"; sourceTree = "<group>"; };
 		1D6402F4284DA4CA00C4F882 /* OptionalIfLetReducerTests.swift */ = {isa = PBXFileReference; lastKnownFileType = sourcecode.swift; path = OptionalIfLetReducerTests.swift; sourceTree = "<group>"; };
->>>>>>> 176ac085
+		1D6402F7284DA71E00C4F882 /* NeverEqualVC+Reducer.swift */ = {isa = PBXFileReference; fileEncoding = 4; lastKnownFileType = sourcecode.swift; path = "NeverEqualVC+Reducer.swift"; sourceTree = "<group>"; };
+		1D6402F8284DA71E00C4F882 /* NeverEqualVC.swift */ = {isa = PBXFileReference; fileEncoding = 4; lastKnownFileType = sourcecode.swift; path = NeverEqualVC.swift; sourceTree = "<group>"; };
+		1D6402FB284DA73400C4F882 /* NeverEqualReducerTests.swift */ = {isa = PBXFileReference; fileEncoding = 4; lastKnownFileType = sourcecode.swift; path = NeverEqualReducerTests.swift; sourceTree = "<group>"; };
 /* End PBXFileReference section */
 
 /* Begin PBXFrameworksBuildPhase section */
@@ -152,16 +146,13 @@
 		1D43C28A2833C36C009C1A8B /* Examples */ = {
 			isa = PBXGroup;
 			children = (
-<<<<<<< HEAD
-				1D6402E8284A01ED00C4F882 /* 6-NeverEqual */,
-=======
-				1D6402EF284D9F3700C4F882 /* 5-OptionalIfLet */,
->>>>>>> 176ac085
-				1D6402DD2849B5AB00C4F882 /* 4-Pullback */,
-				1D6402D82849A1D600C4F882 /* 3-Scope */,
 				1D6402CB2849815600C4F882 /* Helper */,
 				1D6402C52848CFC200C4F882 /* 1-BasicUsage */,
 				1D6402C62848CFC700C4F882 /* 2-Environment */,
+				1D6402D82849A1D600C4F882 /* 3-Scope */,
+				1D6402DD2849B5AB00C4F882 /* 4-Pullback */,
+				1D6402EF284D9F3700C4F882 /* 5-OptionalIfLet */,
+				1D6402F6284DA71E00C4F882 /* 6-NeverEqual */,
 				1D43C28B2833C36C009C1A8B /* AppDelegate.swift */,
 				1D43C28D2833C36C009C1A8B /* SceneDelegate.swift */,
 				1D43C28F2833C36C009C1A8B /* RouteVC.swift */,
@@ -175,15 +166,12 @@
 		1D43C2A12833C36D009C1A8B /* ExamplesTests */ = {
 			isa = PBXGroup;
 			children = (
+				1D6402FB284DA73400C4F882 /* NeverEqualReducerTests.swift */,
 				1D43C2A22833C36D009C1A8B /* BasicReducerTests.swift */,
 				1D6402E22849BC3400C4F882 /* EnvironmentReducerTests.swift */,
 				1D6402E42849BF3200C4F882 /* ScopingReducerTests.swift */,
 				1D6402E62849C04800C4F882 /* PullbackReducerTests.swift */,
-<<<<<<< HEAD
-				1D6402ED284A06A500C4F882 /* NeverEqualReducerTests.swift */,
-=======
 				1D6402F4284DA4CA00C4F882 /* OptionalIfLetReducerTests.swift */,
->>>>>>> 176ac085
 			);
 			path = ExamplesTests;
 			sourceTree = "<group>";
@@ -260,15 +248,6 @@
 			path = "4-Pullback";
 			sourceTree = "<group>";
 		};
-<<<<<<< HEAD
-		1D6402E8284A01ED00C4F882 /* 6-NeverEqual */ = {
-			isa = PBXGroup;
-			children = (
-				1D6402E9284A01FB00C4F882 /* NeverEqualVC.swift */,
-				1D6402EB284A020200C4F882 /* NeverEqualVC+Reducer.swift */,
-			);
-			path = "6-NeverEqual";
-=======
 		1D6402EF284D9F3700C4F882 /* 5-OptionalIfLet */ = {
 			isa = PBXGroup;
 			children = (
@@ -276,7 +255,15 @@
 				1D6402F2284D9FF400C4F882 /* OptionalIfLetVC+Reducer.swift */,
 			);
 			path = "5-OptionalIfLet";
->>>>>>> 176ac085
+			sourceTree = "<group>";
+		};
+		1D6402F6284DA71E00C4F882 /* 6-NeverEqual */ = {
+			isa = PBXGroup;
+			children = (
+				1D6402F7284DA71E00C4F882 /* NeverEqualVC+Reducer.swift */,
+				1D6402F8284DA71E00C4F882 /* NeverEqualVC.swift */,
+			);
+			path = "6-NeverEqual";
 			sourceTree = "<group>";
 		};
 /* End PBXGroup section */
@@ -417,7 +404,6 @@
 				1D6402F3284D9FF400C4F882 /* OptionalIfLetVC+Reducer.swift in Sources */,
 				1D6402D3284985B700C4F882 /* EnvironmentVC+Mock.swift in Sources */,
 				1D6402CF284981DD00C4F882 /* UIView+AutoLayout.swift in Sources */,
-				1D6402EC284A020200C4F882 /* NeverEqualVC+Reducer.swift in Sources */,
 				1D43C2C12833CBA7009C1A8B /* BasicUsageVC.swift in Sources */,
 				1D6402F1284D9F4500C4F882 /* OptionalIfLetVC.swift in Sources */,
 				1D6402DA2849A1DA00C4F882 /* ScopingVC+Reducer.swift in Sources */,
@@ -425,13 +411,14 @@
 				1D43C28C2833C36C009C1A8B /* AppDelegate.swift in Sources */,
 				1D6402D7284998D200C4F882 /* UIKit+Helper.swift in Sources */,
 				1D6402D5284985FB00C4F882 /* UUID+Mock.swift in Sources */,
-				1D6402EA284A01FB00C4F882 /* NeverEqualVC.swift in Sources */,
 				1D6402CD2849815F00C4F882 /* UIScrollVC.swift in Sources */,
 				1D6402E12849B5E700C4F882 /* PullbackVC.swift in Sources */,
 				1D6402C82848CFCF00C4F882 /* EnvironmentRoute.swift in Sources */,
+				1D6402F9284DA71E00C4F882 /* NeverEqualVC+Reducer.swift in Sources */,
 				1D3CEFCC283E49F300A5105A /* BasicUsage+Reducer.swift in Sources */,
 				1D43C28E2833C36C009C1A8B /* SceneDelegate.swift in Sources */,
 				1D6402CA2848D69300C4F882 /* EnvironmentDemoVC.swift in Sources */,
+				1D6402FA284DA71E00C4F882 /* NeverEqualVC.swift in Sources */,
 				1D6402DF2849B5B200C4F882 /* PullbackVC+Reducer.swift in Sources */,
 			);
 			runOnlyForDeploymentPostprocessing = 0;
@@ -440,12 +427,12 @@
 			isa = PBXSourcesBuildPhase;
 			buildActionMask = 2147483647;
 			files = (
+				1D6402FC284DA73400C4F882 /* NeverEqualReducerTests.swift in Sources */,
 				1D6402F5284DA4CA00C4F882 /* OptionalIfLetReducerTests.swift in Sources */,
 				1D6402E72849C04800C4F882 /* PullbackReducerTests.swift in Sources */,
 				1D6402E52849BF3200C4F882 /* ScopingReducerTests.swift in Sources */,
 				1D6402E32849BC3400C4F882 /* EnvironmentReducerTests.swift in Sources */,
 				1D43C2A32833C36D009C1A8B /* BasicReducerTests.swift in Sources */,
-				1D6402EE284A06A500C4F882 /* NeverEqualReducerTests.swift in Sources */,
 			);
 			runOnlyForDeploymentPostprocessing = 0;
 		};
