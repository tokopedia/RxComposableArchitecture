//
//  RouteVC.swift
//  Examples
//
//  Created by jefferson.setiawan on 17/05/22.
//

import RxComposableArchitecture
import UIKit

class RouteVC: UITableViewController {
    internal enum Route: String, CaseIterable {
        case basic = "1. State, Action, Reducer"
        case environment = "2. Environment"
        case scoping = "3. Scope"
        case pullback = "4. Pullback"
<<<<<<< HEAD
        case neverEqual = "6. Demo NeverEqual"
=======
        case optionalIfLet = "5. IfLet & Reducer.optional"
>>>>>>> 176ac085
    }

    internal var routes: [Route] = Route.allCases
    internal init() {
        super.init(style: .insetGrouped)
        title = "RxComposableArchitecture Examples"
        tableView.register(UITableViewCell.self, forCellReuseIdentifier: "cell")
    }
    
    override internal func tableView(_: UITableView, didSelectRowAt indexPath: IndexPath) {
        tableView.deselectRow(at: indexPath, animated: true)

        let selectedRoute = routes[indexPath.row]
        switch selectedRoute {
        case .basic:
            let viewController = BasicUsageVC(store: Store(
                initialState: BasicState(number: 0),
                reducer: basicUsageReducer,
                environment: ()
            ))
            navigationController?.pushViewController(viewController, animated: true)
        case .environment:
            navigationController?.pushViewController(EnvironmentRouteVC(), animated: true)
        case .scoping:
            let viewController = ScopingVC(store: Store(
                initialState: ScopingState(),
                reducer: scopingReducer,
                environment: ()
            ))
            navigationController?.pushViewController(viewController, animated: true)
        case .pullback:
            let viewController = PullbackVC(store: Store(
                initialState: PullbackState(),
                reducer: pullbackReducer,
                environment: ()
            ))
            navigationController?.pushViewController(viewController, animated: true)
<<<<<<< HEAD
        case .neverEqual:
            let viewController = NeverEqualVC(store: Store(
                initialState: NeverEqualState(),
                reducer: neverEqualDemoReducer,
=======
        case .optionalIfLet:
            let viewController = OptionalIfLetVC(store: Store(
                initialState: OptionalIfLetState(),
                reducer: optionalIfLetReducer,
>>>>>>> 176ac085
                environment: ()
            ))
            navigationController?.pushViewController(viewController, animated: true)
        }
    }
    
    override func tableView(_: UITableView, numberOfRowsInSection _: Int) -> Int {
        routes.count
    }

    override func tableView(_ tableView: UITableView, cellForRowAt indexPath: IndexPath) -> UITableViewCell {
        let cell = tableView.dequeueReusableCell(withIdentifier: "cell", for: indexPath)
        cell.textLabel?.text = routes[indexPath.row].rawValue
        return cell
    }
    
    required init?(coder: NSCoder) {
        fatalError("init(coder:) has not been implemented")
    }
}<|MERGE_RESOLUTION|>--- conflicted
+++ resolved
@@ -14,11 +14,8 @@
         case environment = "2. Environment"
         case scoping = "3. Scope"
         case pullback = "4. Pullback"
-<<<<<<< HEAD
+        case optionalIfLet = "5. IfLet & Reducer.optional"
         case neverEqual = "6. Demo NeverEqual"
-=======
-        case optionalIfLet = "5. IfLet & Reducer.optional"
->>>>>>> 176ac085
     }
 
     internal var routes: [Route] = Route.allCases
@@ -56,17 +53,17 @@
                 environment: ()
             ))
             navigationController?.pushViewController(viewController, animated: true)
-<<<<<<< HEAD
+        case .optionalIfLet:
+            let viewController = OptionalIfLetVC(store: Store(
+                initialState: OptionalIfLetState(),
+                reducer: optionalIfLetReducer,
+                environment: ()
+            ))
+            navigationController?.pushViewController(viewController, animated: true)
         case .neverEqual:
             let viewController = NeverEqualVC(store: Store(
                 initialState: NeverEqualState(),
                 reducer: neverEqualDemoReducer,
-=======
-        case .optionalIfLet:
-            let viewController = OptionalIfLetVC(store: Store(
-                initialState: OptionalIfLetState(),
-                reducer: optionalIfLetReducer,
->>>>>>> 176ac085
                 environment: ()
             ))
             navigationController?.pushViewController(viewController, animated: true)
